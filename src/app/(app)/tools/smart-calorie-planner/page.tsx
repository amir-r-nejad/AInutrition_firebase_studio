
'use client';

import {
  Accordion,
  AccordionContent,
  AccordionItem,
  AccordionTrigger,
} from '@/components/ui/accordion';
import { Button } from '@/components/ui/button';
import {
  Card,
  CardContent,
  CardDescription,
  CardHeader,
  CardTitle,
} from '@/components/ui/card';
import {
  Form,
  FormControl,
  FormField,
  FormItem,
  FormLabel,
  FormMessage,
} from '@/components/ui/form';
import { Input } from '@/components/ui/input';
import {
  Select,
  SelectContent,
  SelectItem,
  SelectTrigger,
  SelectValue,
} from '@/components/ui/select';
import { Slider } from '@/components/ui/slider';
import {
  Table,
  TableBody,
  TableCaption,
  TableCell,
  TableHead,
  TableHeader,
  TableRow,
} from '@/components/ui/table';
import {
  Tooltip,
  TooltipContent,
  TooltipProvider,
  TooltipTrigger,
} from '@/components/ui/tooltip';
import { useAuth } from '@/features/auth/contexts/AuthContext';
import { useToast } from '@/hooks/use-toast';
import {
  activityLevels,
  genders,
  smartPlannerDietGoals,
} from '@/lib/constants';
import { db } from '@/lib/firebase/clientApp';
import { doc, getDoc, setDoc } from 'firebase/firestore';
import { calculateBMR, calculateTDEE } from '@/lib/nutrition-calculator';
import {
  type GlobalCalculatedTargets,
  preprocessDataForFirestore,
  SmartCaloriePlannerFormSchema,
<<<<<<< HEAD
=======
  type GlobalCalculatedTargets,
>>>>>>> 932d5757
  type SmartCaloriePlannerFormValues,
} from '@/lib/schemas';
import { formatNumber } from '@/lib/utils';
import { zodResolver } from '@hookform/resolvers/zod';
import {
  BrainCircuit,
  Calculator,
  Edit3,
  HelpCircle,
  Info,
  RefreshCcw,
  Save,
} from 'lucide-react';
import { useCallback, useEffect, useMemo, useState } from 'react';
import { FieldPath, useForm } from 'react-hook-form';

export default function SmartCaloriePlannerPage() {
  const { user } = useAuth();
  const { toast } = useToast();
  const [results, setResults] = useState<GlobalCalculatedTargets | null>(null);
  const [isLoadingData, setIsLoadingData] = useState(true);

  const smartPlannerForm = useForm<SmartCaloriePlannerFormValues>({
    resolver: zodResolver(SmartCaloriePlannerFormSchema),
    defaultValues: {
      age: undefined,
      gender: undefined,
      height_cm: undefined,
      current_weight: undefined,
      goal_weight_1m: undefined,
      ideal_goal_weight: undefined,
      activity_factor_key: 'moderate',
      dietGoal: 'fat_loss',
      bf_current: undefined,
      bf_target: undefined,
      bf_ideal: undefined,
      mm_current: undefined,
      mm_target: undefined,
      mm_ideal: undefined,
      bw_current: undefined,
      bw_target: undefined,
      bw_ideal: undefined,
      waist_current: undefined,
      waist_goal_1m: undefined,
      waist_ideal: undefined,
      hips_current: undefined,
      hips_goal_1m: undefined,
      hips_ideal: undefined,
      right_leg_current: undefined,
      right_leg_goal_1m: undefined,
      right_leg_ideal: undefined,
      left_leg_current: undefined,
      left_leg_goal_1m: undefined,
      left_leg_ideal: undefined,
      right_arm_current: undefined,
      right_arm_goal_1m: undefined,
      right_arm_ideal: undefined,
      left_arm_current: undefined,
      left_arm_goal_1m: undefined,
      left_arm_ideal: undefined,
      custom_total_calories: undefined,
      custom_protein_per_kg: undefined,
      remaining_calories_carb_pct: 50,
    },
  });

<<<<<<< HEAD
  const { reset, watch } = smartPlannerForm;

  const loadData = useCallback(() => {
    if (user?.uid) {
      setIsLoadingData(true);
      const userDocRef = doc(db, 'users', user.uid);
      getDoc(userDocRef)
        .then((docSnap) => {
          if (docSnap.exists()) {
            const profile = docSnap.data();
            if (profile) {
              const formSource =
                profile.smartPlannerData?.formValues ?? (profile as any);

              const formValues: Partial<SmartCaloriePlannerFormValues> = {
                age: formSource.age ?? undefined,
                gender: formSource.gender ?? undefined,
                height_cm: formSource.height_cm ?? undefined,
                current_weight: formSource.current_weight ?? undefined,
                goal_weight_1m: formSource.goal_weight_1m ?? undefined,
                ideal_goal_weight: formSource.ideal_goal_weight ?? undefined,
                activity_factor_key:
                  formSource.activity_factor_key ??
                  formSource.activityLevel ??
                  'moderate',
                dietGoal:
                  formSource.dietGoal ??
                  formSource.dietGoalOnboarding ??
                  'fat_loss',
                bf_current: formSource.bf_current ?? undefined,
                bf_target: formSource.bf_target ?? undefined,
                bf_ideal: formSource.bf_ideal ?? undefined,
                mm_current: formSource.mm_current ?? undefined,
                mm_target: formSource.mm_target ?? undefined,
                mm_ideal: formSource.mm_ideal ?? undefined,
                bw_current: formSource.bw_current ?? undefined,
                bw_target: formSource.bw_target ?? undefined,
                bw_ideal: formSource.bw_ideal ?? undefined,
                waist_current: formSource.waist_current ?? undefined,
                waist_goal_1m: formSource.waist_goal_1m ?? undefined,
                waist_ideal: formSource.waist_ideal ?? undefined,
                hips_current: formSource.hips_current ?? undefined,
                hips_goal_1m: formSource.hips_goal_1m ?? undefined,
                hips_ideal: formSource.hips_ideal ?? undefined,
                right_leg_current: formSource.right_leg_current ?? undefined,
                right_leg_goal_1m: formSource.right_leg_goal_1m ?? undefined,
                right_leg_ideal: formSource.right_leg_ideal ?? undefined,
                left_leg_current: formSource.left_leg_current ?? undefined,
                left_leg_goal_1m: formSource.left_leg_goal_1m ?? undefined,
                left_leg_ideal: formSource.left_leg_ideal ?? undefined,
                right_arm_current: formSource.right_arm_current ?? undefined,
                right_arm_goal_1m: formSource.right_arm_goal_1m ?? undefined,
                right_arm_ideal: formSource.right_arm_ideal ?? undefined,
                left_arm_current: formSource.left_arm_current ?? undefined,
                left_arm_goal_1m: formSource.left_arm_goal_1m ?? undefined,
                left_arm_ideal: formSource.left_arm_ideal ?? undefined,
                custom_total_calories:
                  formSource.custom_total_calories ?? undefined,
                custom_protein_per_kg:
                  formSource.custom_protein_per_kg ?? undefined,
                remaining_calories_carb_pct:
                  formSource.remaining_calories_carb_pct ?? 50,
              };

              reset(formValues);

              if (
                profile.smartPlannerData?.results &&
                typeof profile.smartPlannerData.results.tdee === 'number' &&
                typeof profile.smartPlannerData.results.bmr === 'number'
              ) {
                setResults(profile.smartPlannerData.results);
              } else {
                setResults(null);
              }
            }
          }
        })
        .catch((err) => {
          toast({
            title: 'Error',
            description: 'Could not load saved planner data.',
            variant: 'destructive',
          });
        })
        .finally(() => {
          setIsLoadingData(false);
        });
    } else {
      setIsLoadingData(false);
    }
  }, [user, reset, toast]);

  useEffect(() => {
    loadData();
  }, [loadData]);

=======
  const watchedCustomInputs = smartPlannerForm.watch([
    'custom_total_calories',
    'custom_protein_per_kg',
    'remaining_calories_carb_pct',
    'current_weight',
  ]);

  function handleCustomPlanReset() {
    smartPlannerForm.reset({
      ...smartPlannerForm.getValues(),
      custom_total_calories: undefined,
      custom_protein_per_kg: undefined,
      remaining_calories_carb_pct: 50,
    });
    setCustomPlanResults(null);
    // No need to save to Firestore on custom reset, as the main form save does that
    toast({
      title: 'Custom Plan Reset',
      description: 'Custom plan inputs have been reset.',
    });
  }

  async function handleSmartPlannerReset() {
    smartPlannerForm.reset({
      age: undefined,
      gender: undefined,
      height_cm: undefined,
      current_weight: undefined,
      goal_weight_1m: undefined,
      ideal_goal_weight: undefined,
      activity_factor_key: 'moderate',
      dietGoal: 'fat_loss',
      bf_current: undefined,
      bf_target: undefined,
      bf_ideal: undefined,
      mm_current: undefined,
      mm_target: undefined,
      mm_ideal: undefined,
      bw_current: undefined,
      bw_target: undefined,
      bw_ideal: undefined,
      waist_current: undefined,
      waist_goal_1m: undefined,
      waist_ideal: undefined,
      hips_current: undefined,
      hips_goal_1m: undefined,
      hips_ideal: undefined,
      right_leg_current: undefined,
      right_leg_goal_1m: undefined,
      right_leg_ideal: undefined,
      left_leg_current: undefined,
      left_leg_goal_1m: undefined,
      left_leg_ideal: undefined,
      right_arm_current: undefined,
      right_arm_goal_1m: undefined,
      right_arm_ideal: undefined,
      left_arm_current: undefined,
      left_arm_goal_1m: undefined,
      left_arm_ideal: undefined,
      custom_total_calories: undefined,
      custom_protein_per_kg: undefined,
      remaining_calories_carb_pct: 50,
    });
    setResults(null);
    setCustomPlanResults(null);
    if (user?.uid) {
      await saveSmartPlannerData(user.uid, {
        formValues: smartPlannerForm.getValues(),
        results: null,
      });
    }
    toast({
      title: 'Smart Planner Reset',
      description: 'All smart planner inputs and results cleared.',
    });
  }
>>>>>>> 932d5757

  async function onSubmit(data: SmartCaloriePlannerFormValues) {
    const activity = activityLevels.find(
      (al) => al.value === data.activity_factor_key
    );
    if (
      !activity ||
      !data.gender ||
      !data.current_weight ||
      !data.height_cm ||
      !data.age ||
      !data.goal_weight_1m ||
      !data.dietGoal
    ) {
      toast({
        title: 'Missing Information',
        description: 'Please fill all required basic info fields.',
        variant: 'destructive',
      });
      return;
    }

    const bmr = calculateBMR(
      data.gender,
      data.current_weight,
      data.height_cm,
      data.age
    );
    const tdee = calculateTDEE(bmr, data.activity_factor_key!);

    let targetCaloriesS1: number;
    const weightDeltaKg1M = data.current_weight - data.goal_weight_1m;
    const calorieAdjustmentS1 = (7700 * weightDeltaKg1M) / 30;
    targetCaloriesS1 = tdee - calorieAdjustmentS1;

    if (data.dietGoal === 'fat_loss') {
      targetCaloriesS1 = Math.min(targetCaloriesS1, tdee - 200);
      targetCaloriesS1 = Math.max(targetCaloriesS1, bmr + 200, 1200);
    } else if (data.dietGoal === 'muscle_gain') {
      targetCaloriesS1 = Math.max(targetCaloriesS1, tdee + 150);
    } else if (data.dietGoal === 'recomp') {
      targetCaloriesS1 = Math.min(
        Math.max(targetCaloriesS1, tdee - 300),
        tdee + 100
      );
      targetCaloriesS1 = Math.max(targetCaloriesS1, bmr + 100, 1400);
    }

    let finalTargetCalories = targetCaloriesS1;
    let targetCaloriesS2: number | undefined = undefined;
    let targetCaloriesS3: number | undefined = undefined;

    if (
      data.bf_current !== undefined &&
      data.bf_target !== undefined &&
      data.current_weight &&
      data.bf_current > 0 &&
      data.bf_target > 0 &&
      data.bf_current > data.bf_target
    ) {
      const fatMassLossKg =
        data.current_weight * ((data.bf_current - data.bf_target) / 100);
      const calorieAdjustmentS2 = (7700 * fatMassLossKg) / 30;
      targetCaloriesS2 = tdee - calorieAdjustmentS2;
      finalTargetCalories = (finalTargetCalories + targetCaloriesS2) / 2;
    }

    if (
      data.waist_current !== undefined &&
      data.waist_goal_1m !== undefined &&
      data.current_weight &&
      data.waist_current > 0 &&
      data.waist_goal_1m > 0 &&
      data.waist_current > data.waist_goal_1m
    ) {
      const waistChangeCm = data.waist_current - data.waist_goal_1m;
      if (Math.abs(waistChangeCm) > 5) {
        toast({
          title: 'Waist Goal Warning',
          description:
            'A waist change of more than 5cm in 1 month may be unrealistic. Results are indicative.',
          variant: 'default',
          duration: 7000,
        });
      }
      const estimatedFatLossPercent = waistChangeCm * 0.5;
      const estimatedFatLossKg =
        (estimatedFatLossPercent / 100) * data.current_weight;
      const calorieAdjustmentS3 = (7700 * estimatedFatLossKg) / 30;
      targetCaloriesS3 = tdee - calorieAdjustmentS3;
      console.log(targetCaloriesS3);
    }

    finalTargetCalories = Math.max(bmr + 100, Math.round(finalTargetCalories));

    const estimatedWeeklyWeightChangeKg =
      ((tdee - finalTargetCalories) * 7) / 7700;

    let proteinTargetPct = 0,
      carbTargetPct = 0,
      fatTargetPct = 0;
    if (data.dietGoal === 'fat_loss') {
      proteinTargetPct = 0.35;
      carbTargetPct = 0.35;
      fatTargetPct = 0.3;
    } else if (data.dietGoal === 'muscle_gain') {
      proteinTargetPct = 0.3;
      carbTargetPct = 0.5;
      fatTargetPct = 0.2;
    } else if (data.dietGoal === 'recomp') {
      proteinTargetPct = 0.4;
      carbTargetPct = 0.35;
      fatTargetPct = 0.25;
    }

    const proteinCalories = finalTargetCalories * proteinTargetPct;
    const proteinGrams = proteinCalories / 4;
    const carbCalories = finalTargetCalories * carbTargetPct;
    const carbGrams = carbCalories / 4;
    const fatCalories = finalTargetCalories * fatTargetPct;
    const fatGrams = fatCalories / 9;

    const newResults: GlobalCalculatedTargets = {
      bmr: Math.round(bmr),
      tdee: Math.round(tdee),
      finalTargetCalories: Math.round(finalTargetCalories),
      estimatedWeeklyWeightChangeKg: estimatedWeeklyWeightChangeKg,
      proteinTargetPct: proteinTargetPct,
      proteinGrams: proteinGrams,
      proteinCalories: proteinCalories,
      carbTargetPct: carbTargetPct,
      carbGrams: carbGrams,
      carbCalories: carbCalories,
      fatTargetPct: fatTargetPct,
      fatGrams: fatGrams,
      fatCalories: fatCalories,
      current_weight_for_custom_calc: data.current_weight,
    };
    setResults(newResults);
    if (user?.uid) {
      try {
<<<<<<< HEAD
        const userProfileRef = doc(db, 'users', user.uid);
        const dataToSave = {
          smartPlannerData: preprocessDataForFirestore({
            formValues: data,
            results: newResults,
          }),
        };
        await setDoc(userProfileRef, dataToSave, { merge: true });
=======
        const newFormData = {
          ...data,
          carbCalories: customPlanResults?.carbCalories ?? 0,
          carbGrams: customPlanResults?.carbGrams ?? 0,
          carbTargetPct: customPlanResults?.carbTargetPct ?? 0,
          fatCalories: customPlanResults?.fatCalories ?? 0,
          fatGrams: customPlanResults?.fatGrams ?? 0,
          fatTargetPct: customPlanResults?.fatTargetPct ?? 0,
          proteinCalories: customPlanResults?.proteinCalories ?? 0,
          proteinGrams: customPlanResults?.proteinGrams ?? 0,
          proteinTargetPct: customPlanResults?.proteinTargetPct ?? 0,
        };

        await saveSmartPlannerData(user.uid, {
          formValues: newFormData,
          results: newResults,
        });
>>>>>>> 932d5757
        toast({
          title: 'Calculation Complete',
          description: 'Your smart calorie plan has been generated and saved.',
        });
      } catch {
        toast({
          title: 'Save Error',
          description: 'Could not save calculation results.',
          variant: 'destructive',
        });
      }
    }
  }

<<<<<<< HEAD
  const handleSmartPlannerReset = async () => {
    smartPlannerForm.reset({
      age: undefined,
      gender: undefined,
      height_cm: undefined,
      current_weight: undefined,
      goal_weight_1m: undefined,
      ideal_goal_weight: undefined,
      activity_factor_key: 'moderate',
      dietGoal: 'fat_loss',
      bf_current: undefined,
      bf_target: undefined,
      bf_ideal: undefined,
      mm_current: undefined,
      mm_target: undefined,
      mm_ideal: undefined,
      bw_current: undefined,
      bw_target: undefined,
      bw_ideal: undefined,
      waist_current: undefined,
      waist_goal_1m: undefined,
      waist_ideal: undefined,
      hips_current: undefined,
      hips_goal_1m: undefined,
      hips_ideal: undefined,
      right_leg_current: undefined,
      right_leg_goal_1m: undefined,
      right_leg_ideal: undefined,
      left_leg_current: undefined,
      left_leg_goal_1m: undefined,
      left_leg_ideal: undefined,
      right_arm_current: undefined,
      right_arm_goal_1m: undefined,
      right_arm_ideal: undefined,
      left_arm_current: undefined,
      left_arm_goal_1m: undefined,
      left_arm_ideal: undefined,
      custom_total_calories: undefined,
      custom_protein_per_kg: undefined,
      remaining_calories_carb_pct: 50,
    });
    setResults(null);
    if (user?.uid) {
      const userProfileRef = doc(db, 'users', user.uid);
      await setDoc(
        userProfileRef,
        {
          smartPlannerData: {
            formValues: smartPlannerForm.getValues(),
            results: null,
          },
        },
        { merge: true }
      );
=======
  async function onCustomizePlanForm(formData: SmartCaloriePlannerFormValues) {
    if (user?.uid) {
      try {
        const newFormData = {
          ...formData,
          carbCalories: customPlanResults?.carbCalories ?? 0,
          carbGrams: customPlanResults?.carbGrams ?? 0,
          carbTargetPct: customPlanResults?.carbTargetPct ?? 0,
          fatCalories: customPlanResults?.fatCalories ?? 0,
          fatGrams: customPlanResults?.fatGrams ?? 0,
          fatTargetPct: customPlanResults?.fatTargetPct ?? 0,
          proteinCalories: customPlanResults?.proteinCalories ?? 0,
          proteinGrams: customPlanResults?.proteinGrams ?? 0,
          proteinTargetPct: customPlanResults?.proteinTargetPct ?? 0,
        };

        await saveSmartPlannerData(user.uid, {
          formValues: newFormData,
          results,
        });
        toast({
          title: 'Calculation Complete',
          description: 'Your smart calorie plan has been generated and saved.',
        });
      } catch {
        toast({
          title: 'Save Error',
          description: 'Could not save calculation results.',
          variant: 'destructive',
        });
      }
>>>>>>> 932d5757
    }
  }

<<<<<<< HEAD
  const handleCustomPlanReset = () => {
    smartPlannerForm.reset({
      ...smartPlannerForm.getValues(),
      custom_total_calories: undefined,
      custom_protein_per_kg: undefined,
      remaining_calories_carb_pct: 50,
    });
    // No need to save to Firestore on custom reset, as the main form save does that
    toast({
      title: 'Custom Plan Reset',
      description: 'Custom plan inputs have been reset.',
    });
  };

  const customTotalCalories = watch('custom_total_calories');
  const customProteinPerKg = watch('custom_protein_per_kg');
  const remainingCarbPct = watch('remaining_calories_carb_pct');
  const currentWeightMainForm = watch('current_weight');
=======
  useEffect(() => {
    if (user?.uid) {
      setIsLoadingData(true);

      getSmartPlannerData(user.uid)
        .then((data) => {
          if (data.formValues) smartPlannerForm.reset(data.formValues);
          if (
            data.results &&
            typeof data.results.tdee === 'number' &&
            typeof data.results.bmr === 'number'
          ) {
            setResults(data.results);
          } else {
            setResults(null);
          }
          setIsLoadingData(false);
        })
        .catch(() => {
          toast({
            title: 'Error',
            description: 'Could not load saved planner data.',
            variant: 'destructive',
          });
          setIsLoadingData(false);
        });
    } else {
      setIsLoadingData(false);
    }
  }, [smartPlannerForm, toast, user?.uid]);

  useEffect(() => {
    const [
      customTotalCalories,
      customProteinPerKg,
      remainingCarbPct,
      currentWeightMainForm,
    ] = watchedCustomInputs;
>>>>>>> 932d5757

  const customPlanResults = useMemo<GlobalCalculatedTargets | null>(() => {
    if (
      !results ||
      currentWeightMainForm === undefined ||
      currentWeightMainForm <= 0
    ) {
      return null;
    }

    const weightForCalc = currentWeightMainForm;

    const effectiveTotalCalories =
      customTotalCalories !== undefined && customTotalCalories > 0
        ? customTotalCalories
        : results.finalTargetCalories || 0;

    const defaultProteinPerKg =
      results.proteinGrams &&
      results.current_weight_for_custom_calc &&
      results.current_weight_for_custom_calc > 0
        ? results.proteinGrams / results.current_weight_for_custom_calc
        : 1.6;

    const effectiveProteinPerKg =
      customProteinPerKg !== undefined && customProteinPerKg >= 0
        ? customProteinPerKg
        : defaultProteinPerKg;

    const calculatedProteinGrams = weightForCalc * effectiveProteinPerKg;
    const calculatedProteinCalories = calculatedProteinGrams * 4;
    let remainingCaloriesForCustom =
      effectiveTotalCalories - calculatedProteinCalories;

    let calculatedCarbGrams = 0;
    let calculatedFatGrams = 0;
    let calculatedCarbCalories = 0;
    let calculatedFatCalories = 0;

    if (remainingCaloriesForCustom > 0) {
      const carbRatio = (remainingCarbPct ?? 50) / 100;
      const fatRatio = 1 - carbRatio;

      calculatedCarbCalories = remainingCaloriesForCustom * carbRatio;
      calculatedFatCalories = remainingCaloriesForCustom * fatRatio;

      calculatedCarbGrams = calculatedCarbCalories / 4;
      calculatedFatGrams = calculatedFatCalories / 9;
    } else if (remainingCaloriesForCustom < 0) {
      remainingCaloriesForCustom = 0;
    }

    calculatedCarbGrams = Math.max(0, calculatedCarbGrams);
    calculatedFatGrams = Math.max(0, calculatedFatGrams);
    calculatedCarbCalories = Math.max(0, calculatedCarbCalories);
    calculatedFatCalories = Math.max(0, calculatedFatCalories);

    const finalCustomTotalCalories =
      calculatedProteinCalories +
      calculatedCarbCalories +
      calculatedFatCalories;

    return {
      finalTargetCalories: Math.round(finalCustomTotalCalories),
      proteinGrams: Math.round(calculatedProteinGrams),
      proteinCalories: Math.round(calculatedProteinCalories),
      proteinTargetPct:
        finalCustomTotalCalories > 0
          ? Math.round(
              (calculatedProteinCalories / finalCustomTotalCalories) * 100
            )
          : calculatedProteinGrams > 0
          ? 100
          : 0,
      carbGrams: Math.round(calculatedCarbGrams),
      carbCalories: Math.round(calculatedCarbCalories),
      carbTargetPct:
        finalCustomTotalCalories > 0
          ? Math.round(
              (calculatedCarbCalories / finalCustomTotalCalories) * 100
            )
          : 0,
      fatGrams: Math.round(calculatedFatGrams),
      fatCalories: Math.round(calculatedFatCalories),
      fatTargetPct:
        finalCustomTotalCalories > 0
          ? Math.round((calculatedFatCalories / finalCustomTotalCalories) * 100)
          : 0,
      bmr: results?.bmr,
      tdee: results?.tdee,
      current_weight_for_custom_calc: weightForCalc,
      estimatedWeeklyWeightChangeKg:
        results?.tdee && finalCustomTotalCalories
          ? ((results.tdee - finalCustomTotalCalories) * 7) / 7700
          : undefined,
    };
  }, [results, currentWeightMainForm, customTotalCalories, customProteinPerKg, remainingCarbPct]);

  const handleSaveCustomPlan = async () => {
    if (!user?.uid || !customPlanResults) {
      toast({
        title: 'Cannot Save',
        description: 'No custom plan results to save or user not logged in.',
        variant: 'destructive',
      });
      return;
    }

<<<<<<< HEAD
    const currentFormValues = smartPlannerForm.getValues();

    try {
      const userProfileRef = doc(db, 'users', user.uid);
      const dataToSave = {
        smartPlannerData: preprocessDataForFirestore({
          formValues: currentFormValues,
          results: customPlanResults, // SAVING THE CUSTOM RESULTS!
        }),
      };
      await setDoc(userProfileRef, dataToSave, { merge: true });

      setResults(customPlanResults); // Update the main results display as well
      toast({
        title: 'Custom Plan Saved!',
        description:
          'Your custom macros are now the active targets for other tools.',
      });
    } catch (error) {
      toast({
        title: 'Save Error',
        description: 'Could not save your custom plan.',
        variant: 'destructive',
      });
    }
  };
=======
    if (JSON.stringify(customPlanResults) !== JSON.stringify(newCustomPlan))
      setCustomPlanResults(newCustomPlan);
  }, [watchedCustomInputs, results, customPlanResults, toast]);
>>>>>>> 932d5757

  if (isLoadingData) {
    return (
      <div className='flex justify-center items-center h-screen'>
        <p>Loading planner data...</p>
      </div>
    );
  }

  return (
    <TooltipProvider>
      <div className='container mx-auto py-4'>
        <Card className='max-w-3xl mx-auto shadow-xl'>
          <CardHeader>
            <CardTitle className='text-3xl font-bold flex items-center'>
              <BrainCircuit className='mr-3 h-8 w-8 text-primary' />
              Smart Calorie & Macro Planner
            </CardTitle>
            <CardDescription>
              Calculate your daily targets based on your stats and goals. Saved
              data will be used across other tools.
            </CardDescription>
          </CardHeader>

          <CardContent>
            <Form {...smartPlannerForm}>
              <form
                onSubmit={smartPlannerForm.handleSubmit(onSubmit)}
                className='space-y-8'
              >
                <Accordion
                  type='multiple'
                  defaultValue={['basic-info']}
                  className='w-full'
                >
                  <AccordionItem value='basic-info'>
                    <AccordionTrigger className='text-xl font-semibold'>
                      📋 Basic Info (Required)
                    </AccordionTrigger>
                    <AccordionContent className='grid md:grid-cols-2 gap-x-6 gap-y-4 pt-4 px-1'>
                      <FormField
                        control={smartPlannerForm.control}
                        name='age'
                        render={({ field }) => (
                          <FormItem>
                            <FormLabel>Age (Years)</FormLabel>
                            <FormControl>
                              <div>
                                <Input
                                  type='number'
                                  placeholder='e.g., 30'
                                  {...field}
                                  value={field.value ?? ''}
                                  onChange={(e) =>
                                    field.onChange(
                                      e.target.value === ''
                                        ? undefined
                                        : parseInt(e.target.value, 10)
                                    )
                                  }
                                  step='1'
                                  onWheel={(e) =>
                                    (e.currentTarget as HTMLInputElement).blur()
                                  }
                                />
                              </div>
                            </FormControl>
                            <FormMessage />
                          </FormItem>
                        )}
                      />
                      <FormField
                        control={smartPlannerForm.control}
                        name='gender'
                        render={({ field }) => (
                          <FormItem>
                            <FormLabel>Biological Sex</FormLabel>
                            <Select
                              onValueChange={field.onChange}
                              value={field.value}
                            >
                              <FormControl>
                                <div>
                                  <SelectTrigger>
                                    <SelectValue placeholder='Select sex' />
                                  </SelectTrigger>
                                </div>
                              </FormControl>
                              <SelectContent>
                                {genders.map((g) => (
                                  <SelectItem key={g.value} value={g.value}>
                                    {g.label}
                                  </SelectItem>
                                ))}
                              </SelectContent>
                            </Select>
                            <FormMessage />
                          </FormItem>
                        )}
                      />
                      <FormField
                        control={smartPlannerForm.control}
                        name='height_cm'
                        render={({ field }) => (
                          <FormItem>
                            <FormLabel>Height (cm)</FormLabel>
                            <FormControl>
                              <div>
                                <Input
                                  type='number'
                                  placeholder='e.g., 175'
                                  {...field}
                                  value={field.value ?? ''}
                                  onChange={(e) =>
                                    field.onChange(
                                      e.target.value === ''
                                        ? undefined
                                        : parseFloat(e.target.value)
                                    )
                                  }
                                  step='0.1'
                                  onWheel={(e) =>
                                    (e.currentTarget as HTMLInputElement).blur()
                                  }
                                />
                              </div>
                            </FormControl>
                            <FormMessage />
                          </FormItem>
                        )}
                      />
                      <FormField
                        control={smartPlannerForm.control}
                        name='current_weight'
                        render={({ field }) => (
                          <FormItem>
                            <FormLabel>Current Weight (kg)</FormLabel>
                            <FormControl>
                              <div>
                                <Input
                                  type='number'
                                  placeholder='e.g., 70'
                                  {...field}
                                  value={field.value ?? ''}
                                  onChange={(e) =>
                                    field.onChange(
                                      e.target.value === ''
                                        ? undefined
                                        : parseFloat(e.target.value)
                                    )
                                  }
                                  step='0.1'
                                  onWheel={(e) =>
                                    (e.currentTarget as HTMLInputElement).blur()
                                  }
                                />
                              </div>
                            </FormControl>
                            <FormMessage />
                          </FormItem>
                        )}
                      />
                      <FormField
                        control={smartPlannerForm.control}
                        name='goal_weight_1m'
                        render={({ field }) => (
                          <FormItem>
                            <FormLabel>
                              Target Weight After 1 Month (kg)
                            </FormLabel>
                            <FormControl>
                              <div>
                                <Input
                                  type='number'
                                  placeholder='e.g., 68'
                                  {...field}
                                  value={field.value ?? ''}
                                  onChange={(e) =>
                                    field.onChange(
                                      e.target.value === ''
                                        ? undefined
                                        : parseFloat(e.target.value)
                                    )
                                  }
                                  step='0.1'
                                  onWheel={(e) =>
                                    (e.currentTarget as HTMLInputElement).blur()
                                  }
                                />
                              </div>
                            </FormControl>
                            <FormMessage />
                          </FormItem>
                        )}
                      />
                      <FormField
                        control={smartPlannerForm.control}
                        name='ideal_goal_weight'
                        render={({ field }) => (
                          <FormItem>
                            <FormLabel>
                              Long-Term Goal Weight (kg){' '}
                              <span className='text-xs text-muted-foreground'>
                                (Optional)
                              </span>
                            </FormLabel>
                            <FormControl>
                              <div>
                                <Input
                                  type='number'
                                  placeholder='e.g., 65'
                                  {...field}
                                  value={field.value ?? ''}
                                  onChange={(e) =>
                                    field.onChange(
                                      e.target.value === ''
                                        ? undefined
                                        : parseFloat(e.target.value)
                                    )
                                  }
                                  step='0.1'
                                  onWheel={(e) =>
                                    (e.currentTarget as HTMLInputElement).blur()
                                  }
                                />
                              </div>
                            </FormControl>
                            <FormMessage />
                          </FormItem>
                        )}
                      />
                      <FormField
                        control={smartPlannerForm.control}
                        name='activity_factor_key'
                        render={({ field }) => (
                          <FormItem>
                            <FormLabel>Physical Activity Level</FormLabel>
                            <Select
                              onValueChange={field.onChange}
                              value={field.value}
                            >
                              <FormControl>
                                <div>
                                  <SelectTrigger>
                                    <SelectValue placeholder='Select activity level' />
                                  </SelectTrigger>
                                </div>
                              </FormControl>
                              <SelectContent>
                                {activityLevels.map((al) => (
                                  <SelectItem key={al.value} value={al.value}>
                                    {al.label}
                                  </SelectItem>
                                ))}
                              </SelectContent>
                            </Select>
                            <FormMessage />
                          </FormItem>
                        )}
                      />
                      <FormField
                        control={smartPlannerForm.control}
                        name='dietGoal'
                        render={({ field }) => (
                          <FormItem>
                            <FormLabel>Diet Goal</FormLabel>
                            <Select
                              onValueChange={field.onChange}
                              value={field.value}
                            >
                              <FormControl>
                                <div>
                                  <SelectTrigger>
                                    <SelectValue placeholder='Select diet goal' />
                                  </SelectTrigger>
                                </div>
                              </FormControl>
                              <SelectContent>
                                {smartPlannerDietGoals.map((dg) => (
                                  <SelectItem key={dg.value} value={dg.value}>
                                    {dg.label}
                                  </SelectItem>
                                ))}
                              </SelectContent>
                            </Select>
                            <FormMessage />
                          </FormItem>
                        )}
                      />
                    </AccordionContent>
                  </AccordionItem>

                  <AccordionItem value='body-comp'>
                    <AccordionTrigger className='text-xl font-semibold'>
                      💪 Body Composition (Optional)
                    </AccordionTrigger>
                    <AccordionContent className='space-y-1 pt-4 px-1'>
                      <div className='grid grid-cols-4 gap-x-2 pb-1 border-b mb-2 text-sm font-medium text-muted-foreground'>
                        <FormLabel className='col-span-1'>Metric</FormLabel>
                        <FormLabel className='text-center'>
                          Current (%)
                        </FormLabel>
                        <FormLabel className='text-center'>
                          Target (1 Mth) (%)
                        </FormLabel>
                        <FormLabel className='text-center'>Ideal (%)</FormLabel>
                      </div>
                      {(['Body Fat', 'Muscle Mass', 'Body Water'] as const).map(
                        (metric) => {
                          const keys = {
                            'Body Fat': ['bf_current', 'bf_target', 'bf_ideal'],
                            'Muscle Mass': [
                              'mm_current',
                              'mm_target',
                              'mm_ideal',
                            ],
                            'Body Water': [
                              'bw_current',
                              'bw_target',
                              'bw_ideal',
                            ],
                          }[metric] as [
                            FieldPath<SmartCaloriePlannerFormValues>,
                            FieldPath<SmartCaloriePlannerFormValues>,
                            FieldPath<SmartCaloriePlannerFormValues>
                          ];
                          return (
                            <div
                              key={metric}
                              className='grid grid-cols-4 gap-x-2 items-start py-1'
                            >
                              <FormLabel className='text-sm pt-2'>
                                {metric}
                              </FormLabel>
                              {keys.map((key) => (
                                <FormField
                                  key={key}
                                  control={smartPlannerForm.control}
                                  name={key}
                                  render={({ field }) => (
                                    <FormItem className='text-center'>
                                      <FormControl>
                                        <div>
                                          <Input
                                            type='number'
                                            placeholder='e.g., 20'
                                            {...field}
                                            value={field.value ?? ''}
                                            onChange={(e) =>
                                              field.onChange(
                                                e.target.value === ''
                                                  ? undefined
                                                  : parseFloat(e.target.value)
                                              )
                                            }
                                            className='w-full text-center text-sm h-9'
                                            step='0.1'
                                            onWheel={(e) =>
                                              (
                                                e.currentTarget as HTMLInputElement
                                              ).blur()
                                            }
                                          />
                                        </div>
                                      </FormControl>
                                      <FormMessage className='text-xs text-center' />
                                    </FormItem>
                                  )}
                                />
                              ))}
                            </div>
                          );
                        }
                      )}
                    </AccordionContent>
                  </AccordionItem>

                  <AccordionItem value='measurements'>
                    <AccordionTrigger className='text-xl font-semibold'>
                      📏 Measurements (Optional)
                    </AccordionTrigger>
                    <AccordionContent className='space-y-1 pt-4 px-1'>
                      <div className='grid grid-cols-4 gap-x-2 pb-1 border-b mb-2 text-sm font-medium text-muted-foreground'>
                        <FormLabel className='col-span-1'>Metric</FormLabel>
                        <FormLabel className='text-center'>
                          Current (cm)
                        </FormLabel>
                        <FormLabel className='text-center'>
                          1-Mth Goal (cm)
                        </FormLabel>
                        <FormLabel className='text-center'>
                          Ideal (cm)
                        </FormLabel>
                      </div>
                      {(
                        [
                          'Waist',
                          'Hips',
                          'Right Leg',
                          'Left Leg',
                          'Right Arm',
                          'Left Arm',
                        ] as const
                      ).map((metric) => {
                        const keys = {
                          Waist: [
                            'waist_current',
                            'waist_goal_1m',
                            'waist_ideal',
                          ],
                          Hips: ['hips_current', 'hips_goal_1m', 'hips_ideal'],
                          'Right Leg': [
                            'right_leg_current',
                            'right_leg_goal_1m',
                            'right_leg_ideal',
                          ],
                          'Left Leg': [
                            'left_leg_current',
                            'left_leg_goal_1m',
                            'left_leg_ideal',
                          ],
                          'Right Arm': [
                            'right_arm_current',
                            'right_arm_goal_1m',
                            'right_arm_ideal',
                          ],
                          'Left Arm': [
                            'left_arm_current',
                            'left_arm_goal_1m',
                            'left_arm_ideal',
                          ],
                        }[metric] as [
                          FieldPath<SmartCaloriePlannerFormValues>,
                          FieldPath<SmartCaloriePlannerFormValues>,
                          FieldPath<SmartCaloriePlannerFormValues>
                        ];
                        return (
                          <div
                            key={metric}
                            className='grid grid-cols-4 gap-x-2 items-start py-1'
                          >
                            <FormLabel className='text-sm pt-2'>
                              {metric}
                            </FormLabel>
                            {keys.map((key) => (
                              <FormField
                                key={key}
                                control={smartPlannerForm.control}
                                name={key}
                                render={({ field }) => (
                                  <FormItem className='text-center'>
                                    <FormControl>
                                      <div>
                                        <Input
                                          type='number'
                                          placeholder='e.g., 80'
                                          {...field}
                                          value={field.value ?? ''}
                                          onChange={(e) =>
                                            field.onChange(
                                              e.target.value === ''
                                                ? undefined
                                                : parseFloat(e.target.value)
                                            )
                                          }
                                          className='w-full text-center text-sm h-9'
                                          step='0.1'
                                          onWheel={(e) =>
                                            (
                                              e.currentTarget as HTMLInputElement
                                            ).blur()
                                          }
                                        />
                                      </div>
                                    </FormControl>
                                    <FormMessage className='text-xs text-center' />
                                  </FormItem>
                                )}
                              />
                            ))}
                          </div>
                        );
                      })}
                    </AccordionContent>
                  </AccordionItem>

                  <AccordionItem value='help-section'>
                    <AccordionTrigger className='text-xl font-semibold'>
                      <div className='flex items-center'>
                        <HelpCircle className='mr-2 h-6 w-6 text-primary' /> How
                        is this calculated?
                      </div>
                    </AccordionTrigger>
                    <AccordionContent className='text-sm space-y-4 pt-3 max-h-96 overflow-y-auto'>
                      <div>
                        <h4 className='font-semibold text-base'>
                          1. Basal Metabolic Rate (BMR) &amp; Total Daily Energy
                          Expenditure (TDEE)
                        </h4>{' '}
                        <p>
                          We use the{' '}
                          <strong className='text-primary'>
                            Mifflin-St Jeor Equation
                          </strong>{' '}
                          for BMR, then multiply by an{' '}
                          <strong className='text-primary'>
                            activity factor
                          </strong>{' '}
                          (derived from your selected &lsquo;Physical Activity
                          Level&rsquo;) for TDEE.
                        </p>
                      </div>
                      <div>
                        <h4 className='font-semibold text-base mt-2'>
                          2. Target Daily Calories
                        </h4>
                        <p>
                          This is determined based on your goals, selected
                          &quot;Diet Goal&quot;, and optionally, body
                          composition changes:
                        </p>
                        <ul className='list-disc pl-5 space-y-1 mt-1'>
                          <li>
                            <strong>
                              Primary Goal (Weight &amp; Diet Goal):
                            </strong>{' '}
                            Initially calculated from your 1-month weight
                            target. Your &quot;Diet Goal&quot; (e.g., &quot;Fat
                            loss,&quot; &quot;Muscle gain&quot;) then refines
                            this. For example, &quot;Fat loss&quot; aims for a
                            deficit (e.g., TDEE - 200 to -500 kcal), while
                            &quot;Muscle gain&quot; aims for a surplus (e.g.,
                            TDEE + 150 to +300 kcal). &quot;Recomposition&quot;
                            targets a slight deficit or near-maintenance
                            calories. These adjustments ensure the calorie
                            target aligns with your primary objective.
                          </li>
                          <li>
                            <strong>
                              Body Fat % Goal (Optional Refinement):
                            </strong>{' '}
                            If you provide current and target body fat
                            percentages, the calorie target may be further
                            refined by averaging the weight-goal-based calories
                            with calories estimated to achieve your body fat
                            change.
                          </li>
                          <li>
                            <strong>Waist Goal (Alternative View):</strong> If
                            waist goals are provided, an alternative calorie
                            target is estimated for perspective. This is not the
                            primary target but an additional indicator.
                          </li>
                        </ul>
                      </div>
                      <div>
                        <h4 className='font-semibold text-base mt-2'>
                          3. Suggested Macro Split (Default)
                        </h4>
                        <p>
                          The default suggested protein/carb/fat percentage
                          split (shown in the &lsquo;Original Plan&rsquo;
                          results) is based on your selected &quot;Diet
                          Goal&quot;:
                        </p>
                        <ul className='list-disc pl-5 space-y-1 mt-1'>
                          <li>
                            <strong>Fat Loss:</strong> Approx. 35% Protein / 35%
                            Carbs / 30% Fat
                          </li>
                          <li>
                            <strong>Muscle Gain:</strong> Approx. 30% Protein /
                            50% Carbs / 20% Fat
                          </li>
                          <li>
                            <strong>Recomposition:</strong> Approx. 40% Protein
                            / 35% Carbs / 25% Fat
                          </li>
                        </ul>
                        <p className='mt-1'>
                          You can further customize this in the &quot;Customize
                          Your Plan&quot; section below.
                        </p>
                      </div>
                      <div>
                        {' '}
                        <h4 className='font-semibold text-base mt-2'>
                          4. Safe Pace
                        </h4>{' '}
                        <p>
                          Sustainable weight loss is often around 0.5–1 kg (1–2
                          lbs) per week. Muscle gain is slower, around 0.25–0.5
                          kg (0.5–1 lb) per week. Large body composition or
                          measurement changes in just 1 month may be unrealistic
                          for many.
                        </p>{' '}
                      </div>
                    </AccordionContent>
                  </AccordionItem>
                </Accordion>

                <div className='flex flex-col sm:flex-row space-y-4 sm:space-y-0 sm:space-x-4 mt-8'>
                  <Button
                    type='submit'
                    className='flex-1 text-lg py-3'
                    disabled={smartPlannerForm.formState.isSubmitting}
                  >
                    {' '}
                    <Calculator className='mr-2 h-5 w-5' />{' '}
                    {smartPlannerForm.formState.isSubmitting
                      ? 'Calculating...'
                      : 'Calculate Smart Target'}{' '}
                  </Button>
                </div>
                <div className='mt-4 flex justify-end'>
                  <Button
                    type='button'
                    variant='ghost'
                    onClick={handleSmartPlannerReset}
                    className='text-sm'
                  >
                    {' '}
                    <RefreshCcw className='mr-2 h-4 w-4' /> Reset Smart Planner
                    Inputs{' '}
                  </Button>
                </div>
              </form>
            </Form>

            {results && (
              <Card className='mt-8 bg-muted/30 shadow-inner'>
                <CardHeader>
                  <CardTitle className='text-2xl font-semibold text-primary'>
                    Original Plan (System Generated)
                  </CardTitle>
                </CardHeader>
                <CardContent className='space-y-4'>
                  <div className='grid md:grid-cols-2 gap-4 text-base'>
                    <p>
                      <strong>Maintenance Calories (TDEE):</strong>{' '}
                      {results.tdee ? formatNumber(results.tdee) : 'N/A'} kcal
                    </p>
                    <p>
                      <strong>Basal Metabolic Rate (BMR):</strong>{' '}
                      {results.bmr ? formatNumber(results.bmr) : 'N/A'} kcal
                    </p>
                  </div>
                  <hr />
                  <p className='text-lg font-medium'>
                    <strong>
                      Primary Target Daily Calories:{' '}
                      <span className='text-primary'>
                        {results.finalTargetCalories
                          ? formatNumber(results.finalTargetCalories)
                          : 'N/A'}{' '}
                        kcal
                      </span>
                    </strong>
                  </p>
                  <p className='text-sm text-muted-foreground'>
                    {' '}
                    (Based on your weight &amp; diet goals. Optional BF% goal
                    may refine this.)
                  </p>

                  <p>
                    <strong>Estimated Weekly Progress:</strong>{' '}
                    {results.estimatedWeeklyWeightChangeKg &&
                    results.estimatedWeeklyWeightChangeKg >= 0
                      ? `${formatNumber(
                          results.estimatedWeeklyWeightChangeKg ?? 0,
                          { maximumFractionDigits: 2 }
                        )} kg surplus/week (Potential Gain)`
                      : `${formatNumber(
                          Math.abs(results.estimatedWeeklyWeightChangeKg ?? 0),
                          { maximumFractionDigits: 2 }
                        )} kg deficit/week (Potential Loss)`}
                  </p>
                  <hr />
                  <div className='pt-4'>
                    <CardTitle className='text-xl font-semibold mb-3 text-primary'>
                      Suggested Macronutrient Breakdown
                    </CardTitle>
                    <Table>
                      <TableHeader>
                        <TableRow>
                          {/* */}
                          <TableHead>Macronutrient</TableHead>
                          {/* */}
                          <TableHead className='text-right'>
                            % of Daily Calories
                          </TableHead>
                          {/* */}
                          <TableHead className='text-right'>
                            Grams per Day
                          </TableHead>
                          {/* */}
                          <TableHead className='text-right'>
                            Calories per Day
                          </TableHead>
                          {/* */}
                        </TableRow>
                        {/* */}
                      </TableHeader>
                      <TableBody>
                        <TableRow>
                          <TableCell className='font-medium'>Protein</TableCell>
                          <TableCell className='text-right'>
                            {results.proteinTargetPct
                              ? formatNumber(results.proteinTargetPct * 100, {
                                  maximumFractionDigits: 0,
                                })
                              : 'N/A'}
                            %
                          </TableCell>
                          <TableCell className='text-right'>
                            {results.proteinGrams
                              ? formatNumber(results.proteinGrams, {
                                  maximumFractionDigits: 1,
                                })
                              : 'N/A'}{' '}
                            g
                          </TableCell>
                          <TableCell className='text-right'>
                            {results.proteinCalories
                              ? formatNumber(results.proteinCalories, {
                                  maximumFractionDigits: 0,
                                })
                              : 'N/A'}{' '}
                            kcal
                          </TableCell>
                        </TableRow>
                        <TableRow>
                          <TableCell className='font-medium'>
                            Carbohydrates
                          </TableCell>
                          <TableCell className='text-right'>
                            {results.carbTargetPct
                              ? formatNumber(results.carbTargetPct * 100, {
                                  maximumFractionDigits: 0,
                                })
                              : 'N/A'}
                            %
                          </TableCell>
                          <TableCell className='text-right'>
                            {results.carbGrams
                              ? formatNumber(results.carbGrams, {
                                  maximumFractionDigits: 1,
                                })
                              : 'N/A'}{' '}
                            g
                          </TableCell>
                          <TableCell className='text-right'>
                            {results.carbCalories
                              ? formatNumber(results.carbCalories, {
                                  maximumFractionDigits: 0,
                                })
                              : 'N/A'}{' '}
                            kcal
                          </TableCell>
                        </TableRow>
                        <TableRow>
                          <TableCell className='font-medium'>Fat</TableCell>
                          <TableCell className='text-right'>
                            {results.fatTargetPct
                              ? formatNumber(results.fatTargetPct * 100, {
                                  maximumFractionDigits: 0,
                                })
                              : 'N/A'}
                            %
                          </TableCell>
                          <TableCell className='text-right'>
                            {results.fatGrams
                              ? formatNumber(results.fatGrams, {
                                  maximumFractionDigits: 1,
                                })
                              : 'N/A'}{' '}
                            g
                          </TableCell>
                          <TableCell className='text-right'>
                            {results.fatCalories
                              ? formatNumber(results.fatCalories, {
                                  maximumFractionDigits: 0,
                                })
                              : 'N/A'}{' '}
                            kcal
                          </TableCell>
                        </TableRow>
                      </TableBody>
                      <TableCaption className='text-xs mt-2 text-left'>
                        This breakdown is based on your inputs and calculated
                        goal. For custom macro adjustments, use the
                        &lsquo;Customize Your Plan&rsquo; section below.
                      </TableCaption>
                    </Table>
                  </div>
                </CardContent>
              </Card>
            )}

            {results && (
              <Card className='mt-8'>
                <CardHeader>
                  <CardTitle className='text-2xl font-semibold flex items-center'>
                    <Edit3 className='mr-2 h-6 w-6 text-primary' />
                    Customize Your Plan
                  </CardTitle>
                  <CardDescription>
                    Adjust the system-generated plan with your preferences.
                  </CardDescription>
                </CardHeader>
                <CardContent>
                  <Form {...smartPlannerForm}>
                    <form
                      onSubmit={smartPlannerForm.handleSubmit(
                        onCustomizePlanForm
                      )}
                      className='space-y-6'
                    >
                      <div className='grid md:grid-cols-2 gap-x-6 gap-y-4 items-start'>
                        <FormField
                          control={smartPlannerForm.control}
                          name='custom_total_calories'
                          render={({ field }) => (
                            <FormItem>
                              <FormLabel className='flex items-center'>
                                Custom Total Calories
                                <Tooltip>
                                  <TooltipTrigger asChild>
                                    <span>
                                      <Button
                                        variant='ghost'
                                        size='icon'
                                        className='h-5 w-5 ml-1 p-0'
                                      >
                                        <Info className='h-3 w-3' />
                                      </Button>
                                    </span>
                                  </TooltipTrigger>
                                  <TooltipContent className='w-64'>
                                    <p>
                                      Override the system-calculated total daily
                                      calories. Leave blank to use the original
                                      estimate:{' '}
                                      {results.finalTargetCalories
                                        ? formatNumber(
                                            results.finalTargetCalories,
                                            {
                                              maximumFractionDigits: 0,
                                            }
                                          )
                                        : 'N/A'}{' '}
                                      kcal.
                                    </p>
                                  </TooltipContent>
                                </Tooltip>
                              </FormLabel>
                              <FormControl>
                                <div>
                                  <Input
                                    type='number'
                                    placeholder={`e.g., ${
                                      results.finalTargetCalories
                                        ? formatNumber(
                                            results.finalTargetCalories,
                                            {
                                              maximumFractionDigits: 0,
                                            }
                                          )
                                        : '2000'
                                    }`}
                                    {...field}
                                    value={field.value ?? ''}
                                    onChange={(e) =>
                                      field.onChange(
                                        e.target.value === ''
                                          ? undefined
                                          : parseInt(e.target.value, 10)
                                      )
                                    }
                                    step='1'
                                    onWheel={(e) =>
                                      (
                                        e.currentTarget as HTMLInputElement
                                      ).blur()
                                    }
                                  />
                                </div>
                              </FormControl>
                              <FormMessage />
                            </FormItem>
                          )}
                        />
                        <FormField
                          control={smartPlannerForm.control}
                          name='custom_protein_per_kg'
                          render={({ field }) => (
                            <FormItem>
                              <FormLabel className='flex items-center'>
                                Custom Protein (g/kg)
                                <Tooltip>
                                  <TooltipTrigger asChild>
                                    <span>
                                      <Button
                                        variant='ghost'
                                        size='icon'
                                        className='h-5 w-5 ml-1 p-0'
                                      >
                                        <Info className='h-3 w-3' />
                                      </Button>
                                    </span>
                                  </TooltipTrigger>
                                  <TooltipContent className='w-64'>
                                    <p>
                                      Set your desired protein intake in grams
                                      per kg of your current body weight (
                                      {results.current_weight_for_custom_calc
                                        ? formatNumber(
                                            results.current_weight_for_custom_calc,
                                            {
                                              maximumFractionDigits: 1,
                                            }
                                          )
                                        : smartPlannerForm.getValues(
                                            'current_weight'
                                          )
                                        ? formatNumber(
                                            smartPlannerForm.getValues(
                                              'current_weight'
                                            ),
                                            {
                                              maximumFractionDigits: 1,
                                            }
                                          )
                                        : 'N/A'}{' '}
                                      kg). Affects protein, carbs, and fat
                                      distribution. Original estimate:{' '}
                                      {results.current_weight_for_custom_calc &&
                                      results.current_weight_for_custom_calc >
                                        0 &&
                                      results.proteinGrams
                                        ? formatNumber(
                                            results.proteinGrams /
                                              results.current_weight_for_custom_calc,
                                            { maximumFractionDigits: 1 }
                                          )
                                        : 'N/A'}{' '}
                                      g/kg.
                                    </p>
                                  </TooltipContent>
                                </Tooltip>
                              </FormLabel>
                              <FormControl>
                                <div>
                                  <Input
                                    type='number'
                                    placeholder={`e.g., ${
                                      results.current_weight_for_custom_calc &&
                                      results.current_weight_for_custom_calc >
                                        0 &&
                                      results.proteinGrams
                                        ? formatNumber(
                                            results.proteinGrams /
                                              results.current_weight_for_custom_calc,
                                            { maximumFractionDigits: 1 }
                                          )
                                        : '1.6'
                                    }`}
                                    {...field}
                                    value={field.value ?? ''}
                                    onChange={(e) =>
                                      field.onChange(
                                        e.target.value === ''
                                          ? undefined
                                          : parseFloat(e.target.value)
                                      )
                                    }
                                    step='0.1'
                                    onWheel={(e) =>
                                      (
                                        e.currentTarget as HTMLInputElement
                                      ).blur()
                                    }
                                  />
                                </div>
                              </FormControl>
                              <FormMessage />
                            </FormItem>
                          )}
                        />
                        <FormField
                          control={smartPlannerForm.control}
                          name='remaining_calories_carb_pct'
                          render={({ field }) => {
                            const currentCarbPct = field.value ?? 50;
                            const currentFatPct = 100 - currentCarbPct;
                            return (
                              <FormItem className='md:col-span-2'>
                                <FormLabel className='flex items-center'>
                                  Remaining Calories from Carbs (%)
                                  <Tooltip>
                                    <TooltipTrigger asChild>
                                      <span>
                                        <Button
                                          variant='ghost'
                                          size='icon'
                                          className='h-5 w-5 ml-1 p-0'
                                        >
                                          <Info className='h-3 w-3' />
                                        </Button>
                                      </span>
                                    </TooltipTrigger>
                                    <TooltipContent className='w-64'>
                                      <p>
                                        After protein is set, this slider
                                        determines how the remaining calories
                                        are split between carbohydrates and fat.
                                        Slide to adjust the carbohydrate
                                        percentage; fat will be the remainder.
                                      </p>
                                    </TooltipContent>
                                  </Tooltip>
                                </FormLabel>
                                <FormControl>
                                  <div className='flex flex-col space-y-2 pt-1'>
                                    <Slider
                                      value={[currentCarbPct]}
                                      onValueChange={(value) =>
                                        field.onChange(value[0])
                                      }
                                      min={0}
                                      max={100}
                                      step={1}
                                    />
                                    <div className='flex justify-between text-xs text-muted-foreground'>
                                      <span>
                                        Carbs:{' '}
                                        {formatNumber(currentCarbPct, {
                                          maximumFractionDigits: 0,
                                        })}
                                        %
                                      </span>
                                      <span>
                                        Fat:{' '}
                                        {formatNumber(currentFatPct, {
                                          maximumFractionDigits: 0,
                                        })}
                                        %
                                      </span>
                                    </div>
                                  </div>
                                </FormControl>
                                <FormMessage />
                              </FormItem>
                            );
                          }}
                        />
                      </div>

                      {customPlanResults && (
                        <div className='mt-6'>
                          <h4 className='text-xl font-semibold mb-2 text-primary'>
                            Your Custom Plan Breakdown
                          </h4>
                          <Table>
                            <TableHeader>
                              <TableRow>
                                {/* */}
                                <TableHead>Macronutrient</TableHead>
                                {/* */}
                                <TableHead className='text-right'>
                                  % of Daily Calories
                                </TableHead>
                                {/* */}
                                <TableHead className='text-right'>
                                  Grams per Day
                                </TableHead>
                                {/* */}
                                <TableHead className='text-right'>
                                  Calories per Day
                                </TableHead>
                                {/* */}
                              </TableRow>
                              {/* */}
                            </TableHeader>
                            <TableBody>
                              <TableRow>
                                {/* */}
                                <TableCell className='font-medium'>
                                  Protein
                                </TableCell>
                                {/* */}
                                <TableCell className='text-right'>
                                  {customPlanResults.proteinTargetPct
                                    ? formatNumber(
                                        customPlanResults.proteinTargetPct
                                      )
                                    : 'N/A'}
                                  %
                                </TableCell>
                                {/* */}
                                <TableCell className='text-right'>
                                  {customPlanResults.proteinGrams
                                    ? formatNumber(
                                        customPlanResults.proteinGrams
                                      )
                                    : 'N/A'}{' '}
                                  g
                                </TableCell>
                                {/* */}
                                <TableCell className='text-right'>
                                  {customPlanResults.proteinCalories
                                    ? formatNumber(
                                        customPlanResults.proteinCalories
                                      )
                                    : 'N/A'}{' '}
                                  kcal
                                </TableCell>
                                {/* */}
                              </TableRow>
                              {/* */}
                              <TableRow>
                                {/* */}
                                <TableCell className='font-medium'>
                                  Carbohydrates
                                </TableCell>
                                {/* */}
                                <TableCell className='text-right'>
                                  {customPlanResults.carbTargetPct
                                    ? formatNumber(
                                        customPlanResults.carbTargetPct
                                      )
                                    : 'N/A'}
                                  %
                                </TableCell>
                                {/* */}
                                <TableCell className='text-right'>
                                  {customPlanResults.carbGrams
                                    ? formatNumber(customPlanResults.carbGrams)
                                    : 'N/A'}{' '}
                                  g
                                </TableCell>
                                {/* */}
                                <TableCell className='text-right'>
                                  {customPlanResults.carbCalories
                                    ? formatNumber(
                                        customPlanResults.carbCalories
                                      )
                                    : 'N/A'}{' '}
                                  kcal
                                </TableCell>
                                {/* */}
                              </TableRow>
                              {/* */}
                              <TableRow>
                                {/* */}
                                <TableCell className='font-medium'>
                                  Fat
                                </TableCell>
                                {/* */}
                                <TableCell className='text-right'>
                                  {customPlanResults.fatTargetPct
                                    ? formatNumber(
                                        customPlanResults.fatTargetPct
                                      )
                                    : 'N/A'}
                                  %
                                </TableCell>
                                {/* */}
                                <TableCell className='text-right'>
                                  {customPlanResults.fatGrams
                                    ? formatNumber(customPlanResults.fatGrams)
                                    : 'N/A'}{' '}
                                  g
                                </TableCell>
                                {/* */}
                                <TableCell className='text-right'>
                                  {customPlanResults.fatCalories
                                    ? formatNumber(
                                        customPlanResults.fatCalories
                                      )
                                    : 'N/A'}{' '}
                                  kcal
                                </TableCell>
                                {/* */}
                              </TableRow>
                              {/* */}
                              <TableRow className='font-semibold bg-muted/50'>
                                {/* */}
                                <TableCell>Total</TableCell>
                                {/* */}
                                <TableCell className='text-right'>
                                  100%
                                </TableCell>
                                {/* */}
                                <TableCell className='text-right'>-</TableCell>
                                {/* */}
                                <TableCell className='text-right'>
                                  {customPlanResults.finalTargetCalories
                                    ? formatNumber(
                                        customPlanResults.finalTargetCalories
                                      )
                                    : 'N/A'}{' '}
                                  kcal
                                </TableCell>
                                {/* */}
                              </TableRow>
                              {/* */}
                            </TableBody>
                          </Table>
                          <Button
                            type='button'
                            onClick={handleSaveCustomPlan}
                            className='w-full mt-4'
                            disabled={!customPlanResults}
                          >
                            <Save className='mr-2 h-4 w-4' />
                            Save Custom Plan as Main Target
                          </Button>
                        </div>
                      )}

                      <div className='mt-6 flex justify-end gap-1'>
                        <Button
                          disabled={smartPlannerForm.formState.isSubmitting}
                          type='button'
                          variant='destructive'
                          onClick={handleCustomPlanReset}
                          size='sm'
                        >
                          <RefreshCcw className='size-3' />
                          Reset
                        </Button>

                        <Button
                          disabled={smartPlannerForm.formState.isSubmitting}
                          type='submit'
                          size='sm'
                        >
                          <Save className='size-3' />
                          Save
                        </Button>
                      </div>
                    </form>
                  </Form>
                </CardContent>
              </Card>
            )}
          </CardContent>
        </Card>
      </div>
    </TooltipProvider>
  );
}<|MERGE_RESOLUTION|>--- conflicted
+++ resolved
@@ -61,10 +61,8 @@
   type GlobalCalculatedTargets,
   preprocessDataForFirestore,
   SmartCaloriePlannerFormSchema,
-<<<<<<< HEAD
-=======
+  type CustomCalculatedTargets,
   type GlobalCalculatedTargets,
->>>>>>> 932d5757
   type SmartCaloriePlannerFormValues,
 } from '@/lib/schemas';
 import { formatNumber } from '@/lib/utils';
@@ -131,84 +129,23 @@
     },
   });
 
-<<<<<<< HEAD
-  const { reset, watch } = smartPlannerForm;
-
-  const loadData = useCallback(() => {
+  useEffect(() => {
     if (user?.uid) {
       setIsLoadingData(true);
-      const userDocRef = doc(db, 'users', user.uid);
-      getDoc(userDocRef)
-        .then((docSnap) => {
-          if (docSnap.exists()) {
-            const profile = docSnap.data();
-            if (profile) {
-              const formSource =
-                profile.smartPlannerData?.formValues ?? (profile as any);
-
-              const formValues: Partial<SmartCaloriePlannerFormValues> = {
-                age: formSource.age ?? undefined,
-                gender: formSource.gender ?? undefined,
-                height_cm: formSource.height_cm ?? undefined,
-                current_weight: formSource.current_weight ?? undefined,
-                goal_weight_1m: formSource.goal_weight_1m ?? undefined,
-                ideal_goal_weight: formSource.ideal_goal_weight ?? undefined,
-                activity_factor_key:
-                  formSource.activity_factor_key ??
-                  formSource.activityLevel ??
-                  'moderate',
-                dietGoal:
-                  formSource.dietGoal ??
-                  formSource.dietGoalOnboarding ??
-                  'fat_loss',
-                bf_current: formSource.bf_current ?? undefined,
-                bf_target: formSource.bf_target ?? undefined,
-                bf_ideal: formSource.bf_ideal ?? undefined,
-                mm_current: formSource.mm_current ?? undefined,
-                mm_target: formSource.mm_target ?? undefined,
-                mm_ideal: formSource.mm_ideal ?? undefined,
-                bw_current: formSource.bw_current ?? undefined,
-                bw_target: formSource.bw_target ?? undefined,
-                bw_ideal: formSource.bw_ideal ?? undefined,
-                waist_current: formSource.waist_current ?? undefined,
-                waist_goal_1m: formSource.waist_goal_1m ?? undefined,
-                waist_ideal: formSource.waist_ideal ?? undefined,
-                hips_current: formSource.hips_current ?? undefined,
-                hips_goal_1m: formSource.hips_goal_1m ?? undefined,
-                hips_ideal: formSource.hips_ideal ?? undefined,
-                right_leg_current: formSource.right_leg_current ?? undefined,
-                right_leg_goal_1m: formSource.right_leg_goal_1m ?? undefined,
-                right_leg_ideal: formSource.right_leg_ideal ?? undefined,
-                left_leg_current: formSource.left_leg_current ?? undefined,
-                left_leg_goal_1m: formSource.left_leg_goal_1m ?? undefined,
-                left_leg_ideal: formSource.left_leg_ideal ?? undefined,
-                right_arm_current: formSource.right_arm_current ?? undefined,
-                right_arm_goal_1m: formSource.right_arm_goal_1m ?? undefined,
-                right_arm_ideal: formSource.right_arm_ideal ?? undefined,
-                left_arm_current: formSource.left_arm_current ?? undefined,
-                left_arm_goal_1m: formSource.left_arm_goal_1m ?? undefined,
-                left_arm_ideal: formSource.left_arm_ideal ?? undefined,
-                custom_total_calories:
-                  formSource.custom_total_calories ?? undefined,
-                custom_protein_per_kg:
-                  formSource.custom_protein_per_kg ?? undefined,
-                remaining_calories_carb_pct:
-                  formSource.remaining_calories_carb_pct ?? 50,
-              };
-
-              reset(formValues);
-
-              if (
-                profile.smartPlannerData?.results &&
-                typeof profile.smartPlannerData.results.tdee === 'number' &&
-                typeof profile.smartPlannerData.results.bmr === 'number'
-              ) {
-                setResults(profile.smartPlannerData.results);
-              } else {
-                setResults(null);
-              }
-            }
+
+      getSmartPlannerData(user.uid)
+        .then((data) => {
+          if (data.formValues) smartPlannerForm.reset(data.formValues);
+          if (
+            data.results &&
+            typeof data.results.tdee === 'number' &&
+            typeof data.results.bmr === 'number'
+          ) {
+            setResults(data.results);
+          } else {
+            setResults(null);
           }
+          setIsLoadingData(false);
         })
         .catch((err) => {
           toast({
@@ -216,43 +153,177 @@
             description: 'Could not load saved planner data.',
             variant: 'destructive',
           });
-        })
-        .finally(() => {
           setIsLoadingData(false);
         });
     } else {
       setIsLoadingData(false);
     }
-  }, [user, reset, toast]);
-
-  useEffect(() => {
-    loadData();
-  }, [loadData]);
-
-=======
-  const watchedCustomInputs = smartPlannerForm.watch([
-    'custom_total_calories',
-    'custom_protein_per_kg',
-    'remaining_calories_carb_pct',
-    'current_weight',
-  ]);
-
-  function handleCustomPlanReset() {
-    smartPlannerForm.reset({
-      ...smartPlannerForm.getValues(),
-      custom_total_calories: undefined,
-      custom_protein_per_kg: undefined,
-      remaining_calories_carb_pct: 50,
-    });
-    setCustomPlanResults(null);
-    // No need to save to Firestore on custom reset, as the main form save does that
-    toast({
-      title: 'Custom Plan Reset',
-      description: 'Custom plan inputs have been reset.',
-    });
+  }, [user, smartPlannerForm, toast]);
+
+  async function onSubmit(data: SmartCaloriePlannerFormValues) {
+    const activity = activityLevels.find(
+      (al) => al.value === data.activity_factor_key
+    );
+    if (
+      !activity ||
+      !data.gender ||
+      !data.current_weight ||
+      !data.height_cm ||
+      !data.age ||
+      !data.goal_weight_1m ||
+      !data.dietGoal
+    ) {
+      toast({
+        title: 'Missing Information',
+        description: 'Please fill all required basic info fields.',
+        variant: 'destructive',
+      });
+      return;
+    }
+
+    const bmr = calculateBMR(
+      data.gender,
+      data.current_weight,
+      data.height_cm,
+      data.age
+    );
+    const tdee = calculateTDEE(bmr, data.activity_factor_key!);
+
+    let targetCaloriesS1: number;
+    const weightDeltaKg1M = data.current_weight - data.goal_weight_1m;
+    const calorieAdjustmentS1 = (7700 * weightDeltaKg1M) / 30;
+    targetCaloriesS1 = tdee - calorieAdjustmentS1;
+
+    if (data.dietGoal === 'fat_loss') {
+      targetCaloriesS1 = Math.min(targetCaloriesS1, tdee - 200);
+      targetCaloriesS1 = Math.max(targetCaloriesS1, bmr + 200, 1200);
+    } else if (data.dietGoal === 'muscle_gain') {
+      targetCaloriesS1 = Math.max(targetCaloriesS1, tdee + 150);
+    } else if (data.dietGoal === 'recomp') {
+      targetCaloriesS1 = Math.min(
+        Math.max(targetCaloriesS1, tdee - 300),
+        tdee + 100
+      );
+      targetCaloriesS1 = Math.max(targetCaloriesS1, bmr + 100, 1400);
+    }
+
+    let finalTargetCalories = targetCaloriesS1;
+    let targetCaloriesS2: number | undefined = undefined;
+    let targetCaloriesS3: number | undefined = undefined;
+
+    if (
+      data.bf_current !== undefined &&
+      data.bf_target !== undefined &&
+      data.current_weight &&
+      data.bf_current > 0 &&
+      data.bf_target > 0 &&
+      data.bf_current > data.bf_target
+    ) {
+      const fatMassLossKg =
+        data.current_weight * ((data.bf_current - data.bf_target) / 100);
+      const calorieAdjustmentS2 = (7700 * fatMassLossKg) / 30;
+      targetCaloriesS2 = tdee - calorieAdjustmentS2;
+      finalTargetCalories = (finalTargetCalories + targetCaloriesS2) / 2;
+    }
+
+    if (
+      data.waist_current !== undefined &&
+      data.waist_goal_1m !== undefined &&
+      data.current_weight &&
+      data.waist_current > 0 &&
+      data.waist_goal_1m > 0 &&
+      data.waist_current > data.waist_goal_1m
+    ) {
+      const waistChangeCm = data.waist_current - data.waist_goal_1m;
+      if (Math.abs(waistChangeCm) > 5) {
+        toast({
+          title: 'Waist Goal Warning',
+          description:
+            'A waist change of more than 5cm in 1 month may be unrealistic. Results are indicative.',
+          variant: 'default',
+          duration: 7000,
+        });
+      }
+      const estimatedFatLossPercent = waistChangeCm * 0.5;
+      const estimatedFatLossKg =
+        (estimatedFatLossPercent / 100) * data.current_weight;
+      const calorieAdjustmentS3 = (7700 * estimatedFatLossKg) / 30;
+      targetCaloriesS3 = tdee - calorieAdjustmentS3;
+      console.log(targetCaloriesS3);
+    }
+
+    finalTargetCalories = Math.max(bmr + 100, Math.round(finalTargetCalories));
+
+    const estimatedWeeklyWeightChangeKg =
+      ((tdee - finalTargetCalories) * 7) / 7700;
+
+    let proteinTargetPct = 0,
+      carbTargetPct = 0,
+      fatTargetPct = 0;
+    if (data.dietGoal === 'fat_loss') {
+      proteinTargetPct = 0.35;
+      carbTargetPct = 0.35;
+      fatTargetPct = 0.3;
+    } else if (data.dietGoal === 'muscle_gain') {
+      proteinTargetPct = 0.3;
+      carbTargetPct = 0.5;
+      fatTargetPct = 0.2;
+    } else if (data.dietGoal === 'recomp') {
+      proteinTargetPct = 0.4;
+      carbTargetPct = 0.35;
+      fatTargetPct = 0.25;
+    }
+
+    const proteinCalories = finalTargetCalories * proteinTargetPct;
+    const proteinGrams = proteinCalories / 4;
+    const carbCalories = finalTargetCalories * carbTargetPct;
+    const carbGrams = carbCalories / 4;
+    const fatCalories = finalTargetCalories * fatTargetPct;
+    const fatGrams = fatCalories / 9;
+
+    const newResults: GlobalCalculatedTargets = {
+      bmr: Math.round(bmr),
+      tdee: Math.round(tdee),
+      finalTargetCalories: Math.round(finalTargetCalories),
+      estimatedWeeklyWeightChangeKg: estimatedWeeklyWeightChangeKg,
+      proteinTargetPct: proteinTargetPct,
+      proteinGrams: proteinGrams,
+      proteinCalories: proteinCalories,
+      carbTargetPct: carbTargetPct,
+      carbGrams: carbGrams,
+      carbCalories: carbCalories,
+      fatTargetPct: fatTargetPct,
+      fatGrams: fatGrams,
+      fatCalories: fatCalories,
+      current_weight_for_custom_calc: data.current_weight,
+    };
+    setResults(newResults);
+    if (user?.uid) {
+      try {
+        await saveSmartPlannerData(user.uid, {
+          formValues: data,
+          results: newResults,
+        });
+        toast({
+          title: 'Calculation Complete',
+          description: 'Your smart calorie plan has been generated and saved.',
+        });
+      } catch {
+        toast({
+          title: 'Save Error',
+          description: 'Could not save calculation results.',
+          variant: 'destructive',
+        });
+      }
+    }
+  };
+
+  function onError(error: any) {
+    console.log(error);
+    console.log(smartPlannerForm.formState.errors);
   }
 
-  async function handleSmartPlannerReset() {
+  const handleSmartPlannerReset = async () => {
     smartPlannerForm.reset({
       age: undefined,
       gender: undefined,
@@ -305,283 +376,8 @@
       title: 'Smart Planner Reset',
       description: 'All smart planner inputs and results cleared.',
     });
-  }
->>>>>>> 932d5757
-
-  async function onSubmit(data: SmartCaloriePlannerFormValues) {
-    const activity = activityLevels.find(
-      (al) => al.value === data.activity_factor_key
-    );
-    if (
-      !activity ||
-      !data.gender ||
-      !data.current_weight ||
-      !data.height_cm ||
-      !data.age ||
-      !data.goal_weight_1m ||
-      !data.dietGoal
-    ) {
-      toast({
-        title: 'Missing Information',
-        description: 'Please fill all required basic info fields.',
-        variant: 'destructive',
-      });
-      return;
-    }
-
-    const bmr = calculateBMR(
-      data.gender,
-      data.current_weight,
-      data.height_cm,
-      data.age
-    );
-    const tdee = calculateTDEE(bmr, data.activity_factor_key!);
-
-    let targetCaloriesS1: number;
-    const weightDeltaKg1M = data.current_weight - data.goal_weight_1m;
-    const calorieAdjustmentS1 = (7700 * weightDeltaKg1M) / 30;
-    targetCaloriesS1 = tdee - calorieAdjustmentS1;
-
-    if (data.dietGoal === 'fat_loss') {
-      targetCaloriesS1 = Math.min(targetCaloriesS1, tdee - 200);
-      targetCaloriesS1 = Math.max(targetCaloriesS1, bmr + 200, 1200);
-    } else if (data.dietGoal === 'muscle_gain') {
-      targetCaloriesS1 = Math.max(targetCaloriesS1, tdee + 150);
-    } else if (data.dietGoal === 'recomp') {
-      targetCaloriesS1 = Math.min(
-        Math.max(targetCaloriesS1, tdee - 300),
-        tdee + 100
-      );
-      targetCaloriesS1 = Math.max(targetCaloriesS1, bmr + 100, 1400);
-    }
-
-    let finalTargetCalories = targetCaloriesS1;
-    let targetCaloriesS2: number | undefined = undefined;
-    let targetCaloriesS3: number | undefined = undefined;
-
-    if (
-      data.bf_current !== undefined &&
-      data.bf_target !== undefined &&
-      data.current_weight &&
-      data.bf_current > 0 &&
-      data.bf_target > 0 &&
-      data.bf_current > data.bf_target
-    ) {
-      const fatMassLossKg =
-        data.current_weight * ((data.bf_current - data.bf_target) / 100);
-      const calorieAdjustmentS2 = (7700 * fatMassLossKg) / 30;
-      targetCaloriesS2 = tdee - calorieAdjustmentS2;
-      finalTargetCalories = (finalTargetCalories + targetCaloriesS2) / 2;
-    }
-
-    if (
-      data.waist_current !== undefined &&
-      data.waist_goal_1m !== undefined &&
-      data.current_weight &&
-      data.waist_current > 0 &&
-      data.waist_goal_1m > 0 &&
-      data.waist_current > data.waist_goal_1m
-    ) {
-      const waistChangeCm = data.waist_current - data.waist_goal_1m;
-      if (Math.abs(waistChangeCm) > 5) {
-        toast({
-          title: 'Waist Goal Warning',
-          description:
-            'A waist change of more than 5cm in 1 month may be unrealistic. Results are indicative.',
-          variant: 'default',
-          duration: 7000,
-        });
-      }
-      const estimatedFatLossPercent = waistChangeCm * 0.5;
-      const estimatedFatLossKg =
-        (estimatedFatLossPercent / 100) * data.current_weight;
-      const calorieAdjustmentS3 = (7700 * estimatedFatLossKg) / 30;
-      targetCaloriesS3 = tdee - calorieAdjustmentS3;
-      console.log(targetCaloriesS3);
-    }
-
-    finalTargetCalories = Math.max(bmr + 100, Math.round(finalTargetCalories));
-
-    const estimatedWeeklyWeightChangeKg =
-      ((tdee - finalTargetCalories) * 7) / 7700;
-
-    let proteinTargetPct = 0,
-      carbTargetPct = 0,
-      fatTargetPct = 0;
-    if (data.dietGoal === 'fat_loss') {
-      proteinTargetPct = 0.35;
-      carbTargetPct = 0.35;
-      fatTargetPct = 0.3;
-    } else if (data.dietGoal === 'muscle_gain') {
-      proteinTargetPct = 0.3;
-      carbTargetPct = 0.5;
-      fatTargetPct = 0.2;
-    } else if (data.dietGoal === 'recomp') {
-      proteinTargetPct = 0.4;
-      carbTargetPct = 0.35;
-      fatTargetPct = 0.25;
-    }
-
-    const proteinCalories = finalTargetCalories * proteinTargetPct;
-    const proteinGrams = proteinCalories / 4;
-    const carbCalories = finalTargetCalories * carbTargetPct;
-    const carbGrams = carbCalories / 4;
-    const fatCalories = finalTargetCalories * fatTargetPct;
-    const fatGrams = fatCalories / 9;
-
-    const newResults: GlobalCalculatedTargets = {
-      bmr: Math.round(bmr),
-      tdee: Math.round(tdee),
-      finalTargetCalories: Math.round(finalTargetCalories),
-      estimatedWeeklyWeightChangeKg: estimatedWeeklyWeightChangeKg,
-      proteinTargetPct: proteinTargetPct,
-      proteinGrams: proteinGrams,
-      proteinCalories: proteinCalories,
-      carbTargetPct: carbTargetPct,
-      carbGrams: carbGrams,
-      carbCalories: carbCalories,
-      fatTargetPct: fatTargetPct,
-      fatGrams: fatGrams,
-      fatCalories: fatCalories,
-      current_weight_for_custom_calc: data.current_weight,
-    };
-    setResults(newResults);
-    if (user?.uid) {
-      try {
-<<<<<<< HEAD
-        const userProfileRef = doc(db, 'users', user.uid);
-        const dataToSave = {
-          smartPlannerData: preprocessDataForFirestore({
-            formValues: data,
-            results: newResults,
-          }),
-        };
-        await setDoc(userProfileRef, dataToSave, { merge: true });
-=======
-        const newFormData = {
-          ...data,
-          carbCalories: customPlanResults?.carbCalories ?? 0,
-          carbGrams: customPlanResults?.carbGrams ?? 0,
-          carbTargetPct: customPlanResults?.carbTargetPct ?? 0,
-          fatCalories: customPlanResults?.fatCalories ?? 0,
-          fatGrams: customPlanResults?.fatGrams ?? 0,
-          fatTargetPct: customPlanResults?.fatTargetPct ?? 0,
-          proteinCalories: customPlanResults?.proteinCalories ?? 0,
-          proteinGrams: customPlanResults?.proteinGrams ?? 0,
-          proteinTargetPct: customPlanResults?.proteinTargetPct ?? 0,
-        };
-
-        await saveSmartPlannerData(user.uid, {
-          formValues: newFormData,
-          results: newResults,
-        });
->>>>>>> 932d5757
-        toast({
-          title: 'Calculation Complete',
-          description: 'Your smart calorie plan has been generated and saved.',
-        });
-      } catch {
-        toast({
-          title: 'Save Error',
-          description: 'Could not save calculation results.',
-          variant: 'destructive',
-        });
-      }
-    }
-  }
-
-<<<<<<< HEAD
-  const handleSmartPlannerReset = async () => {
-    smartPlannerForm.reset({
-      age: undefined,
-      gender: undefined,
-      height_cm: undefined,
-      current_weight: undefined,
-      goal_weight_1m: undefined,
-      ideal_goal_weight: undefined,
-      activity_factor_key: 'moderate',
-      dietGoal: 'fat_loss',
-      bf_current: undefined,
-      bf_target: undefined,
-      bf_ideal: undefined,
-      mm_current: undefined,
-      mm_target: undefined,
-      mm_ideal: undefined,
-      bw_current: undefined,
-      bw_target: undefined,
-      bw_ideal: undefined,
-      waist_current: undefined,
-      waist_goal_1m: undefined,
-      waist_ideal: undefined,
-      hips_current: undefined,
-      hips_goal_1m: undefined,
-      hips_ideal: undefined,
-      right_leg_current: undefined,
-      right_leg_goal_1m: undefined,
-      right_leg_ideal: undefined,
-      left_leg_current: undefined,
-      left_leg_goal_1m: undefined,
-      left_leg_ideal: undefined,
-      right_arm_current: undefined,
-      right_arm_goal_1m: undefined,
-      right_arm_ideal: undefined,
-      left_arm_current: undefined,
-      left_arm_goal_1m: undefined,
-      left_arm_ideal: undefined,
-      custom_total_calories: undefined,
-      custom_protein_per_kg: undefined,
-      remaining_calories_carb_pct: 50,
-    });
-    setResults(null);
-    if (user?.uid) {
-      const userProfileRef = doc(db, 'users', user.uid);
-      await setDoc(
-        userProfileRef,
-        {
-          smartPlannerData: {
-            formValues: smartPlannerForm.getValues(),
-            results: null,
-          },
-        },
-        { merge: true }
-      );
-=======
-  async function onCustomizePlanForm(formData: SmartCaloriePlannerFormValues) {
-    if (user?.uid) {
-      try {
-        const newFormData = {
-          ...formData,
-          carbCalories: customPlanResults?.carbCalories ?? 0,
-          carbGrams: customPlanResults?.carbGrams ?? 0,
-          carbTargetPct: customPlanResults?.carbTargetPct ?? 0,
-          fatCalories: customPlanResults?.fatCalories ?? 0,
-          fatGrams: customPlanResults?.fatGrams ?? 0,
-          fatTargetPct: customPlanResults?.fatTargetPct ?? 0,
-          proteinCalories: customPlanResults?.proteinCalories ?? 0,
-          proteinGrams: customPlanResults?.proteinGrams ?? 0,
-          proteinTargetPct: customPlanResults?.proteinTargetPct ?? 0,
-        };
-
-        await saveSmartPlannerData(user.uid, {
-          formValues: newFormData,
-          results,
-        });
-        toast({
-          title: 'Calculation Complete',
-          description: 'Your smart calorie plan has been generated and saved.',
-        });
-      } catch {
-        toast({
-          title: 'Save Error',
-          description: 'Could not save calculation results.',
-          variant: 'destructive',
-        });
-      }
->>>>>>> 932d5757
-    }
-  }
-
-<<<<<<< HEAD
+  };
+
   const handleCustomPlanReset = () => {
     smartPlannerForm.reset({
       ...smartPlannerForm.getValues(),
@@ -589,6 +385,7 @@
       custom_protein_per_kg: undefined,
       remaining_calories_carb_pct: 50,
     });
+    setCustomPlanResults(null);
     // No need to save to Firestore on custom reset, as the main form save does that
     toast({
       title: 'Custom Plan Reset',
@@ -596,41 +393,12 @@
     });
   };
 
-  const customTotalCalories = watch('custom_total_calories');
-  const customProteinPerKg = watch('custom_protein_per_kg');
-  const remainingCarbPct = watch('remaining_calories_carb_pct');
-  const currentWeightMainForm = watch('current_weight');
-=======
-  useEffect(() => {
-    if (user?.uid) {
-      setIsLoadingData(true);
-
-      getSmartPlannerData(user.uid)
-        .then((data) => {
-          if (data.formValues) smartPlannerForm.reset(data.formValues);
-          if (
-            data.results &&
-            typeof data.results.tdee === 'number' &&
-            typeof data.results.bmr === 'number'
-          ) {
-            setResults(data.results);
-          } else {
-            setResults(null);
-          }
-          setIsLoadingData(false);
-        })
-        .catch(() => {
-          toast({
-            title: 'Error',
-            description: 'Could not load saved planner data.',
-            variant: 'destructive',
-          });
-          setIsLoadingData(false);
-        });
-    } else {
-      setIsLoadingData(false);
-    }
-  }, [smartPlannerForm, toast, user?.uid]);
+  const watchedCustomInputs = smartPlannerForm.watch([
+    'custom_total_calories',
+    'custom_protein_per_kg',
+    'remaining_calories_carb_pct',
+    'current_weight',
+  ]);
 
   useEffect(() => {
     const [
@@ -639,9 +407,7 @@
       remainingCarbPct,
       currentWeightMainForm,
     ] = watchedCustomInputs;
->>>>>>> 932d5757
-
-  const customPlanResults = useMemo<GlobalCalculatedTargets | null>(() => {
+
     if (
       !results ||
       currentWeightMainForm === undefined ||
@@ -736,50 +502,11 @@
           ? ((results.tdee - finalCustomTotalCalories) * 7) / 7700
           : undefined,
     };
-  }, [results, currentWeightMainForm, customTotalCalories, customProteinPerKg, remainingCarbPct]);
-
-  const handleSaveCustomPlan = async () => {
-    if (!user?.uid || !customPlanResults) {
-      toast({
-        title: 'Cannot Save',
-        description: 'No custom plan results to save or user not logged in.',
-        variant: 'destructive',
-      });
-      return;
+
+    if (JSON.stringify(customPlanResults) !== JSON.stringify(newCustomPlan)) {
+      setCustomPlanResults(newCustomPlan);
     }
-
-<<<<<<< HEAD
-    const currentFormValues = smartPlannerForm.getValues();
-
-    try {
-      const userProfileRef = doc(db, 'users', user.uid);
-      const dataToSave = {
-        smartPlannerData: preprocessDataForFirestore({
-          formValues: currentFormValues,
-          results: customPlanResults, // SAVING THE CUSTOM RESULTS!
-        }),
-      };
-      await setDoc(userProfileRef, dataToSave, { merge: true });
-
-      setResults(customPlanResults); // Update the main results display as well
-      toast({
-        title: 'Custom Plan Saved!',
-        description:
-          'Your custom macros are now the active targets for other tools.',
-      });
-    } catch (error) {
-      toast({
-        title: 'Save Error',
-        description: 'Could not save your custom plan.',
-        variant: 'destructive',
-      });
-    }
-  };
-=======
-    if (JSON.stringify(customPlanResults) !== JSON.stringify(newCustomPlan))
-      setCustomPlanResults(newCustomPlan);
   }, [watchedCustomInputs, results, customPlanResults, toast]);
->>>>>>> 932d5757
 
   if (isLoadingData) {
     return (
