<<<<<<< HEAD

'use client';

import { suggestMealsForMacros } from '@/ai/flows/suggest-meals-for-macros';
import {
  Accordion,
  AccordionContent,
  AccordionItem,
  AccordionTrigger,
} from '@/components/ui/accordion';
import { Button } from '@/components/ui/button';
import {
  Card,
  CardContent,
  CardDescription,
  CardHeader,
  CardTitle,
} from '@/components/ui/card';
import {
  Form,
  FormControl,
  FormField,
  FormItem,
  FormLabel,
  FormMessage,
} from '@/components/ui/form';
import { Label } from '@/components/ui/label';
import { ScrollArea, ScrollBar } from '@/components/ui/scroll-area';
import {
  Select,
  SelectContent,
  SelectItem,
  SelectTrigger,
  SelectValue,
} from '@/components/ui/select';
import {
  Table,
  TableBody,
  TableCell,
  TableHead,
  TableHeader,
  TableRow,
} from '@/components/ui/table';
import { Textarea } from '@/components/ui/textarea';
import { useAuth } from '@/features/auth/contexts/AuthContext';
import { useToast } from '@/hooks/use-toast';
import {
  defaultMacroPercentages,
  mealNames,
  preferredDiets,
} from '@/lib/constants';
import { db } from '@/lib/firebase/clientApp';
import { calculateEstimatedDailyTargets } from '@/lib/nutrition-calculator';
import type {
  FullProfileType,
  SuggestMealsForMacrosInput,
  SuggestMealsForMacrosOutput,
  MealSuggestionPreferencesValues,
} from '@/lib/schemas';
import {
  MealSuggestionPreferencesSchema,
  preprocessDataForFirestore,
} from '@/lib/schemas';
import { getAIApiErrorMessage } from '@/lib/utils';
import { zodResolver } from '@hookform/resolvers/zod';
import { doc, getDoc, setDoc } from 'firebase/firestore';
import {
  AlertTriangle,
  ChefHat,
  Loader2,
  Settings,
  Sparkles,
  Save,
} from 'lucide-react';
import { useSearchParams } from 'next/navigation';
import { Suspense, useCallback, useEffect, useState } from 'react';
import { useForm } from 'react-hook-form';

function MealSuggestionsContent() {
  const searchParams = useSearchParams();
  const { user } = useAuth();
  const { toast } = useToast();

  const [selectedMealName, setSelectedMealName] = useState<string | null>(null);
  const [targetMacros, setTargetMacros] = useState<{
    mealName: string;
    calories: number;
    protein: number;
    carbs: number;
    fat: number;
  } | null>(null);

  const [fullProfileData, setFullProfileData] =
    useState<FullProfileType | null>(null);
  const [isLoadingAiSuggestions, setIsLoadingAiSuggestions] = useState(false);
  const [isLoadingProfile, setIsLoadingProfile] = useState(true);
  const [isSavingPreferences, setIsSavingPreferences] = useState(false);

  const [suggestions, setSuggestions] = useState<
    SuggestMealsForMacrosOutput['suggestions']
  >([]);
  const [error, setError] = useState<string | null>(null);
  const [isDemoMode, setIsDemoMode] = useState(false);

  const preferenceForm = useForm<MealSuggestionPreferencesValues>({
    resolver: zodResolver(MealSuggestionPreferencesSchema),
    defaultValues: {
      preferredDiet: undefined,
      preferredCuisines: [],
      dispreferredCuisines: [],
      preferredIngredients: [],
      dispreferredIngredients: [],
      allergies: [],
      preferredMicronutrients: [],
      medicalConditions: [],
      medications: [],
    },
  });

  useEffect(() => {
    // Priority 1: Handle direct navigation with URL params
    const mealNameParam = searchParams.get('mealName');
    const caloriesParam = searchParams.get('calories');
    const proteinParam = searchParams.get('protein');
    const carbsParam = searchParams.get('carbs');
    const fatParam = searchParams.get('fat');

    if (
      mealNameParam &&
      mealNames.includes(mealNameParam) &&
      caloriesParam &&
      proteinParam &&
      carbsParam &&
      fatParam
    ) {
      const newTargets = {
        mealName: mealNameParam,
        calories: parseFloat(caloriesParam),
        protein: parseFloat(proteinParam),
        carbs: parseFloat(carbsParam),
        fat: parseFloat(fatParam),
      };
      setSelectedMealName(mealNameParam);
      setTargetMacros(newTargets);
      setIsDemoMode(false);
      setSuggestions([]);
      setError(null);
      sessionStorage.removeItem('mealSuggestionsCache'); // Clear cache when navigating via params
    } else {
      // Priority 2: Restore from session storage if no URL params
      try {
        const cachedData = sessionStorage.getItem('mealSuggestionsCache');
        if (cachedData) {
          const { mealName, suggestions: cachedSuggestions, targetMacros: cachedMacros } = JSON.parse(cachedData);
          setSelectedMealName(mealName);
          setTargetMacros(cachedMacros);
          setSuggestions(cachedSuggestions);
        }
      } catch (e) {
        console.error("Could not load suggestions from session storage", e);
        sessionStorage.removeItem('mealSuggestionsCache');
      }
    }
  }, [searchParams]);

  useEffect(() => {
    if (user?.uid) {
      setIsLoadingProfile(true);
      const userDocRef = doc(db, 'users', user.uid);
      getDoc(userDocRef)
        .then((docSnap) => {
          if (docSnap.exists()) {
            const data = docSnap.data() as FullProfileType;
            setFullProfileData(data);
            if (data) {
              preferenceForm.reset({
                preferredDiet: data.preferredDiet ?? undefined,
                preferredCuisines: data.preferredCuisines ?? [],
                dispreferredCuisines: data.dispreferredCuisines ?? [],
                preferredIngredients: data.preferredIngredients ?? [],
                dispreferredIngredients: data.dispreferredIngredients ?? [],
                allergies: data.allergies ?? [],
                preferredMicronutrients: data.preferredMicronutrients ?? [],
                medicalConditions: data.medicalConditions ?? [],
                medications: data.medications ?? [],
              });
            }
          }
        })
        .catch((err) =>
          toast({
            title: 'Error Loading Profile',
            description:
              err instanceof Error
                ? err.message
                : 'Could not load your profile preferences.',
            variant: 'destructive',
          })
        )
        .finally(() => setIsLoadingProfile(false));
    } else {
      setIsLoadingProfile(false);
    }
  }, [user, toast, preferenceForm]);

  const calculateTargetsForSelectedMeal = useCallback(() => {
    if (!selectedMealName) {
      setTargetMacros(null);
      setIsDemoMode(false);
      return;
    }
    setError(null);
    setSuggestions([]);

    const profileToUse = fullProfileData;

    let dailyTotals: { calories: number; protein: number; carbs: number; fat: number } | null = null;

    if (profileToUse?.smartPlannerData?.results?.finalTargetCalories) {
        const smartResults = profileToUse.smartPlannerData.results;
        dailyTotals = {
            calories: smartResults.finalTargetCalories || 0,
            protein: smartResults.proteinGrams || 0,
            carbs: smartResults.carbGrams || 0,
            fat: smartResults.fatGrams || 0,
        };
    } 
    else if (
        profileToUse?.age &&
        profileToUse?.gender &&
        profileToUse?.current_weight &&
        profileToUse?.height_cm &&
        profileToUse?.activityLevel &&
        profileToUse?.dietGoalOnboarding
    ) {
        const estimatedTargets = calculateEstimatedDailyTargets({
            age: profileToUse.age,
            gender: profileToUse.gender,
            currentWeight: profileToUse.current_weight,
            height: profileToUse.height_cm,
            activityLevel: profileToUse.activityLevel,
            dietGoal: profileToUse.dietGoalOnboarding,
        });

        if (estimatedTargets.finalTargetCalories) {
            dailyTotals = {
                calories: estimatedTargets.finalTargetCalories,
                protein: estimatedTargets.proteinGrams || 0,
                carbs: estimatedTargets.carbGrams || 0,
                fat: estimatedTargets.fatGrams || 0,
            };
        }
    }

    if (dailyTotals && selectedMealName) {
      const customDistributions = profileToUse?.mealDistributions;
      const mealDistribution = 
        customDistributions?.find((d) => d.mealName === selectedMealName) || 
        defaultMacroPercentages[selectedMealName];

      if (mealDistribution) {
        setTargetMacros({
          mealName: selectedMealName,
          calories: Math.round(dailyTotals.calories * ((mealDistribution.calories_pct || 0) / 100)),
          protein: Math.round(dailyTotals.protein * ((mealDistribution.protein_pct || 0) / 100)),
          carbs: Math.round(dailyTotals.carbs * ((mealDistribution.carbs_pct || 0) / 100)),
          fat: Math.round(dailyTotals.fat * ((mealDistribution.fat_pct || 0) / 100)),
        });
        setIsDemoMode(false);
        return;
      }
    }
    
    const exampleTargets = {
      mealName: selectedMealName,
      calories: 500,
      protein: 30,
      carbs: 60,
      fat: 20,
    };
    setTargetMacros(exampleTargets);
    setIsDemoMode(true);
    toast({
      title: 'Profile Incomplete or Demo',
      description: `Showing example targets for ${selectedMealName}. Please complete your profile for personalized calculations.`,
      duration: 7000,
      variant: 'default',
    });
  }, [selectedMealName, fullProfileData, toast]);

  useEffect(() => {
    if (selectedMealName && !targetMacros && !isLoadingProfile) {
      calculateTargetsForSelectedMeal();
    }
  }, [
    selectedMealName,
    targetMacros,
    isLoadingProfile,
    calculateTargetsForSelectedMeal,
  ]);

  const handleMealSelectionChange = (mealValue: string) => {
    setSelectedMealName(mealValue);
    setTargetMacros(null);
    setSuggestions([]);
    setError(null);
    setIsDemoMode(false);
    sessionStorage.removeItem('mealSuggestionsCache');
  };

  const handleSavePreferences = async () => {
    if (!user?.uid) {
        toast({ title: 'Error', description: 'You must be logged in to save preferences.', variant: 'destructive' });
        return;
    }
    setIsSavingPreferences(true);
    try {
        const currentPreferences = preferenceForm.getValues();
        const userProfileRef = doc(db, 'users', user.uid);
        
        await setDoc(userProfileRef, preprocessDataForFirestore(currentPreferences), { merge: true });

        toast({ title: 'Success', description: 'Your preferences have been saved.' });
    } catch (error) {
        toast({ title: 'Save Failed', description: "Could not save your preferences.", variant: 'destructive' });
        console.error("Error saving preferences:", error);
    } finally {
        setIsSavingPreferences(false);
    }
  };

  const handleGetSuggestions = async () => {
    if (!targetMacros) {
      toast({
        title: 'Error',
        description: 'Target macros not loaded. Select a meal first.',
        variant: 'destructive',
      });
      return;
    }
    if (
      isLoadingProfile &&
      !isDemoMode &&
      (!fullProfileData || Object.keys(fullProfileData).length === 0)
    ) {
      toast({
        title: 'Please wait',
        description: 'User profile is still loading.',
        variant: 'default',
      });
      return;
    }

    setIsLoadingAiSuggestions(true);
    setSuggestions([]);
    setError(null);

    const currentPreferences = preferenceForm.getValues();

    const aiInput: SuggestMealsForMacrosInput = {
      mealName: targetMacros.mealName,
      targetCalories: targetMacros.calories,
      targetProteinGrams: targetMacros.protein,
      targetCarbsGrams: targetMacros.carbs,
      targetFatGrams: targetMacros.fat,
      age: !isDemoMode ? fullProfileData?.age ?? undefined : undefined,
      gender: !isDemoMode ? fullProfileData?.gender ?? undefined : undefined,
      activityLevel: !isDemoMode ? fullProfileData?.activityLevel ?? undefined : undefined,
      dietGoal: !isDemoMode ? fullProfileData?.dietGoalOnboarding ?? undefined : undefined,
      preferredDiet: currentPreferences.preferredDiet,
      preferredCuisines: currentPreferences.preferredCuisines,
      dispreferredCuisines: currentPreferences.dispreferredCuisines,
      preferredIngredients: currentPreferences.preferredIngredients,
      dispreferredIngredients: currentPreferences.dispreferredIngredients,
      allergies: currentPreferences.allergies,
      medicalConditions: currentPreferences.medicalConditions,
      medications: currentPreferences.medications,
    };

    Object.keys(aiInput).forEach(
      (key) =>
        aiInput[key as keyof SuggestMealsForMacrosInput] === undefined &&
        delete aiInput[key as keyof SuggestMealsForMacrosInput]
    );

    try {
      const result = await suggestMealsForMacros(aiInput);
      if (result && result.suggestions) {
        setSuggestions(result.suggestions);
        try {
            sessionStorage.setItem('mealSuggestionsCache', JSON.stringify({
                mealName: targetMacros.mealName,
                suggestions: result.suggestions,
                targetMacros: targetMacros
            }));
        } catch (e) {
            console.error("Could not save suggestions to session storage", e);
        }
      } else {
        setError('AI did not return valid suggestions.');
        toast({
          title: 'AI Response Error',
          description: 'Received an unexpected response from the AI.',
          variant: 'destructive',
        });
      }
    } catch (err: any) {
      const errorMessage = getAIApiErrorMessage(err);
      setError(errorMessage);
      toast({
        title: 'AI Error',
        description: errorMessage,
        variant: 'destructive',
        duration: 8000,
      });
    } finally {
      setIsLoadingAiSuggestions(false);
    }
  };

  const renderPreferenceTextarea = (
    fieldName: keyof MealSuggestionPreferencesValues,
    label: string,
    placeholder: string
  ) => (
    <FormField
      control={preferenceForm.control}
      name={fieldName}
      render={({ field }) => {
        const displayValue = Array.isArray(field.value)
          ? field.value.join(',')
          : field.value || '';
        return (
          <FormItem>
            <FormLabel>{label}</FormLabel>
            <FormControl>
              <div>
                <Textarea
                  placeholder={placeholder}
                  value={displayValue}
                  onChange={(e) => field.onChange(e.target.value.split(',').map(s => s.trim()).filter(Boolean))}
                  className='h-10 resize-none'
                  onWheel={(e) =>
                    (e.currentTarget as HTMLTextAreaElement).blur()
                  }
                />
              </div>
            </FormControl>
            <FormMessage />
          </FormItem>
        );
      }}
    />
  );

  const showContentBelowSelection =
    selectedMealName && targetMacros && !isLoadingProfile;

  return (
    <div className='space-y-6'>
      <Card className='shadow-xl'>
        <CardHeader>
          <CardTitle className='text-3xl font-bold flex items-center'>
            <ChefHat className='mr-3 h-8 w-8 text-primary' />
            AI Meal Suggestions
          </CardTitle>
          <CardDescription>
            Select a meal, adjust preferences if needed, and get AI-powered
            ideas tailored to your macronutrient targets.
          </CardDescription>
        </CardHeader>
        <CardContent className='space-y-6'>
          <Accordion
            type='single'
            collapsible
            className='w-full'
            defaultValue='preferences'
          >
            <AccordionItem value='preferences'>
              <AccordionTrigger>
                <div className='flex items-center gap-2'>
                  <Settings className='h-5 w-5 text-primary' />
                  <span className='text-lg font-semibold'>
                    1. Adjust Preferences for this Suggestion (Optional)
                  </span>
                </div>
              </AccordionTrigger>
              <AccordionContent>
                <Form {...preferenceForm}>
                  <form className='space-y-6 pt-4'>
                    <Card>
                      <CardHeader>
                        <CardTitle className='text-xl'>
                          Dietary Preferences & Restrictions
                        </CardTitle>
                      </CardHeader>
                      <CardContent className='grid md:grid-cols-2 gap-x-6 gap-y-4'>
                        <FormField
                          control={preferenceForm.control}
                          name='preferredDiet'
                          render={({ field }) => (
                            <FormItem>
                              <FormLabel>Preferred Diet</FormLabel>
                              <Select
                                onValueChange={field.onChange}
                                value={field.value ?? undefined}
                              >
                                <FormControl>
                                  <div>
                                    <SelectTrigger>
                                      <SelectValue placeholder='Select preferred diet' />
                                    </SelectTrigger>
                                  </div>
                                </FormControl>
                                <SelectContent>
                                  {preferredDiets.map((pd) => (
                                    <SelectItem key={pd.value} value={pd.value}>
                                      {pd.label}
                                    </SelectItem>
                                  ))}
                                </SelectContent>
                              </Select>
                              <FormMessage />
                            </FormItem>
                          )}
                        />
                        {renderPreferenceTextarea(
                          'allergies',
                          'Allergies (comma-separated)',
                          'e.g., Peanuts, Shellfish'
                        )}
                        {renderPreferenceTextarea(
                          'preferredCuisines',
                          'Preferred Cuisines',
                          'e.g., Italian, Mexican'
                        )}
                        {renderPreferenceTextarea(
                          'dispreferredCuisines',
                          'Dispreferred Cuisines',
                          'e.g., Thai, French'
                        )}
                        {renderPreferenceTextarea(
                          'preferredIngredients',
                          'Preferred Ingredients',
                          'e.g., Chicken, Broccoli'
                        )}
                        {renderPreferenceTextarea(
                          'dispreferredIngredients',
                          'Dispreferred Ingredients',
                          'e.g., Tofu, Mushrooms'
                        )}
                        {renderPreferenceTextarea(
                          'preferredMicronutrients',
                          'Targeted Micronutrients (Optional)',
                          'e.g., Vitamin D, Iron'
                        )}
                        {renderPreferenceTextarea(
                          'medicalConditions',
                          'Medical Conditions (Optional)',
                          'e.g., Diabetes, Hypertension'
                        )}
                        {renderPreferenceTextarea(
                          'medications',
                          'Medications (Optional)',
                          'e.g., Metformin, Lisinopril'
                        )}
                      </CardContent>
                    </Card>
                  </form>
                </Form>
                 <div className="mt-4 flex justify-end">
                    <Button onClick={handleSavePreferences} disabled={isSavingPreferences}>
                        {isSavingPreferences ? <Loader2 className="mr-2 h-4 w-4 animate-spin" /> : <Save className="mr-2 h-4 w-4" />}
                        Save Preferences
                    </Button>
                </div>
              </AccordionContent>
            </AccordionItem>
          </Accordion>

          <div className='space-y-2'>
            <Label
              htmlFor='meal-select'
              className='text-lg font-semibold text-primary'
            >
              2. Choose a Meal:
            </Label>
            <Select
              onValueChange={handleMealSelectionChange}
              value={selectedMealName || ''}
            >
              <SelectTrigger
                id='meal-select'
                className='w-full md:w-1/2 lg:w-1/3'
              >
                <SelectValue placeholder='Select a meal...' />
              </SelectTrigger>
              <SelectContent>
                {mealNames.map((name) => (
                  <SelectItem key={name} value={name}>
                    {name}
                  </SelectItem>
                ))}
              </SelectContent>
            </Select>
          </div>

          {isLoadingProfile && !selectedMealName && (
            <div className='flex justify-center items-center py-4'>
              <Loader2 className='h-6 w-6 animate-spin text-primary' />
              <p className='ml-2'>Loading profile data...</p>
            </div>
          )}

          {selectedMealName && !targetMacros && isLoadingProfile && (
            <div className='flex justify-center items-center py-4'>
              <Loader2 className='h-6 w-6 animate-spin text-primary' />
              <p className='ml-2'>
                Loading profile and calculating targets for {selectedMealName}
                ...
              </p>
            </div>
          )}

          {showContentBelowSelection && (
            <>
              <div className='p-4 border rounded-md bg-muted/50'>
                <h3 className='text-lg font-semibold mb-2 text-primary'>
                  Target Macros for {targetMacros.mealName}:
                </h3>
                {isDemoMode && (
                  <p className='text-sm text-amber-600 dark:text-amber-400 mb-2'>
                    (Displaying example targets. Complete your profile via
                    Onboarding or Smart Calorie Planner for personalized
                    calculations.)
                  </p>
                )}
                <div className='grid grid-cols-2 md:grid-cols-4 gap-3'>
                  <p>
                    <span className='font-medium'>Calories:</span>{' '}
                    {targetMacros.calories.toFixed(0)} kcal
                  </p>
                  <p>
                    <span className='font-medium'>Protein:</span>{' '}
                    {targetMacros.protein.toFixed(1)} g
                  </p>
                  <p>
                    <span className='font-medium'>Carbs:</span>{' '}
                    {targetMacros.carbs.toFixed(1)} g
                  </p>
                  <p>
                    <span className='font-medium'>Fat:</span>{' '}
                    {targetMacros.fat.toFixed(1)} g
                  </p>
                </div>
              </div>

              <Button
                onClick={handleGetSuggestions}
                disabled={
                  isLoadingAiSuggestions || (isLoadingProfile && !isDemoMode)
                }
                size='lg'
                className='w-full md:w-auto'
              >
                {isLoadingAiSuggestions ? (
                  <Loader2 className='mr-2 h-5 w-5 animate-spin' />
                ) : (
                  <Sparkles className='mr-2 h-5 w-5' />
                )}
                {isLoadingProfile && !isDemoMode && !isLoadingAiSuggestions
                  ? 'Loading Profile...'
                  : isLoadingAiSuggestions
                  ? 'Getting Suggestions...'
                  : '3. Get AI Meal Suggestions'}
              </Button>

              {error && (
                <p className='text-destructive mt-4'>
                  <AlertTriangle className='inline mr-1 h-4 w-4' />
                  {error}
                </p>
              )}
            </>
          )}

          {!selectedMealName && !isLoadingProfile && (
            <div className='text-center py-6 text-muted-foreground'>
              <p>Please select a meal type above to get started.</p>
            </div>
          )}
        </CardContent>
      </Card>

      {isLoadingAiSuggestions && (
        <div className='flex flex-col items-center justify-center py-8 space-y-2'>
          <Loader2 className='h-10 w-10 animate-spin text-primary' />
          <p className='text-lg text-muted-foreground'>
            Fetching creative meal ideas for your{' '}
            {targetMacros?.mealName || 'meal'}...
          </p>
        </div>
      )}

      {suggestions.length > 0 && !isLoadingAiSuggestions && (
        <div className='space-y-4'>
          <h2 className='text-2xl font-semibold text-primary mt-8 mb-4'>
            Here are some ideas for your {targetMacros?.mealName || 'meal'}:
          </h2>
          {suggestions.map((suggestion, index) => (
            <Card
              key={index}
              className='shadow-md hover:shadow-lg transition-shadow'
            >
              <CardHeader>
                <CardTitle className='text-xl font-semibold'>
                  {suggestion.mealTitle}
                </CardTitle>
                <CardDescription className='text-sm'>
                  {suggestion.description}
                </CardDescription>
              </CardHeader>
              <CardContent>
                <h4 className='font-medium text-md mb-2 text-primary'>
                  Ingredients:
                </h4>
                <ScrollArea className='w-full mb-4'>
                  <Table className='min-w-[500px]'>
                    <TableHeader>
                      <TableRow>
                        <TableHead className='w-[30%]'>Ingredient</TableHead>
                        <TableHead className='text-right'>Amount</TableHead>
                        <TableHead className='text-right'>Unit</TableHead>
                        <TableHead className='text-right'>Calories</TableHead>
                        <TableHead className='text-right'>
                          Macros (P/C/F)
                        </TableHead>
                      </TableRow>
                    </TableHeader>
                    <TableBody>
                      {suggestion.ingredients.map((ing, i) => (
                        <TableRow key={i}>
                          <TableCell className='font-medium py-1.5'>
                            {ing.name}
                          </TableCell>
                          <TableCell className='text-right py-1.5'>
                            {ing.amount}
                          </TableCell>
                          <TableCell className='text-right py-1.5'>
                            {ing.unit}
                          </TableCell>
                          <TableCell className='text-right py-1.5'>
                            {ing.calories.toFixed(0)}
                          </TableCell>
                          <TableCell className='text-right py-1.5 whitespace-nowrap'>
                            {ing.macrosString}
                          </TableCell>
                        </TableRow>
                      ))}
                    </TableBody>
                  </Table>
                  <ScrollBar orientation='horizontal' />
                </ScrollArea>

                <div className='text-sm font-semibold p-2 border-t border-muted-foreground/20 bg-muted/40 rounded-b-md'>
                  Total: {suggestion.totalCalories.toFixed(0)} kcal | Protein:{' '}
                  {suggestion.totalProtein.toFixed(1)}g | Carbs:{' '}
                  {suggestion.totalCarbs.toFixed(1)}g | Fat:{' '}
                  {suggestion.totalFat.toFixed(1)}g
                </div>

                {suggestion.instructions && (
                  <div className='mt-4'>
                    <h4 className='font-medium text-md mb-1 text-primary'>
                      Instructions:
                    </h4>
                    <p className='text-sm text-muted-foreground whitespace-pre-line'>
                      {suggestion.instructions}
                    </p>
                  </div>
                )}
              </CardContent>
            </Card>
          ))}
        </div>
      )}
    </div>
  );
}
=======
import LoadingScreen from '@/components/ui/LoadingScreen';
import MealSuggestionsContent from '@/features/tools/components/meal-suggestions/MealSuggestionsContent';
import { Suspense } from 'react';
>>>>>>> 932d5757

export default function MealSuggestionsPage() {
  return (
    <Suspense fallback={<LoadingScreen />}>
      <MealSuggestionsContent />
    </Suspense>
  );
}<|MERGE_RESOLUTION|>--- conflicted
+++ resolved
@@ -1,8 +1,10 @@
-<<<<<<< HEAD
-
 'use client';
 
-import { suggestMealsForMacros } from '@/ai/flows/suggest-meals-for-macros';
+import {
+  suggestMealsForMacros,
+  type SuggestMealsForMacrosInput,
+  type SuggestMealsForMacrosOutput,
+} from '@/ai/flows/suggest-meals-for-macros';
 import {
   Accordion,
   AccordionContent,
@@ -52,30 +54,43 @@
 } from '@/lib/constants';
 import { db } from '@/lib/firebase/clientApp';
 import { calculateEstimatedDailyTargets } from '@/lib/nutrition-calculator';
-import type {
-  FullProfileType,
-  SuggestMealsForMacrosInput,
-  SuggestMealsForMacrosOutput,
-  MealSuggestionPreferencesValues,
+import type { FullProfileType } from '@/lib/schemas';
+import {
+  MealSuggestionPreferencesSchema,
+  type MealSuggestionPreferencesValues,
 } from '@/lib/schemas';
-import {
-  MealSuggestionPreferencesSchema,
-  preprocessDataForFirestore,
-} from '@/lib/schemas';
-import { getAIApiErrorMessage } from '@/lib/utils';
 import { zodResolver } from '@hookform/resolvers/zod';
-import { doc, getDoc, setDoc } from 'firebase/firestore';
+import { collection, getDocs, query, where } from 'firebase/firestore';
 import {
   AlertTriangle,
   ChefHat,
   Loader2,
   Settings,
   Sparkles,
-  Save,
 } from 'lucide-react';
 import { useSearchParams } from 'next/navigation';
 import { Suspense, useCallback, useEffect, useState } from 'react';
 import { useForm } from 'react-hook-form';
+
+async function getProfileDataForSuggestions(
+  userId: string
+): Promise<Partial<FullProfileType>> {
+  if (!userId) return {};
+  try {
+    const userCollection = collection(db, 'users');
+    const q = query(userCollection, where('uid', '==', userId));
+    const userSnapshot = await getDocs(q);
+    if (!userSnapshot.empty) {
+      return userSnapshot.docs[0].data() as any;
+    }
+  } catch (error) {
+    console.error(
+      'Error fetching profile data from Firestore for suggestions:',
+      error
+    );
+  }
+  return {};
+}
 
 function MealSuggestionsContent() {
   const searchParams = useSearchParams();
@@ -92,10 +107,9 @@
   } | null>(null);
 
   const [fullProfileData, setFullProfileData] =
-    useState<FullProfileType | null>(null);
+    useState<Partial<FullProfileType> | null>(null);
   const [isLoadingAiSuggestions, setIsLoadingAiSuggestions] = useState(false);
   const [isLoadingProfile, setIsLoadingProfile] = useState(true);
-  const [isSavingPreferences, setIsSavingPreferences] = useState(false);
 
   const [suggestions, setSuggestions] = useState<
     SuggestMealsForMacrosOutput['suggestions']
@@ -119,7 +133,137 @@
   });
 
   useEffect(() => {
-    // Priority 1: Handle direct navigation with URL params
+    if (user?.uid) {
+      setIsLoadingProfile(true);
+      getProfileDataForSuggestions(user.uid)
+        .then((data) => {
+          setFullProfileData(data);
+          preferenceForm.reset({
+            preferredDiet: data.preferredDiet || undefined,
+            preferredCuisines: data.preferredCuisines || [],
+            dispreferredCuisines: data.dispreferredCuisines || [],
+            preferredIngredients: data.preferredIngredients || [],
+            dispreferredIngredients: data.dispreferredIngredients || [],
+            allergies: data.allergies || [],
+            preferredMicronutrients: data.preferredMicronutrients || [],
+            medicalConditions: data.medicalConditions || [],
+            medications: data.medications || [],
+          });
+        })
+        .catch(() =>
+          toast({
+            title: 'Error',
+            description: 'Could not load profile data.',
+            variant: 'destructive',
+          })
+        )
+        .finally(() => setIsLoadingProfile(false));
+    } else {
+      setIsLoadingProfile(false);
+      preferenceForm.reset({
+        preferredDiet: undefined,
+        preferredCuisines: [],
+        dispreferredCuisines: [],
+        preferredIngredients: [],
+        dispreferredIngredients: [],
+        allergies: [],
+        preferredMicronutrients: [],
+        medicalConditions: [],
+        medications: [],
+      });
+    }
+  }, [user, toast, preferenceForm]);
+
+  const calculateTargetsForSelectedMeal = useCallback(() => {
+    if (!selectedMealName) {
+      setTargetMacros(null);
+      setIsDemoMode(false);
+      return;
+    }
+    setError(null);
+    setSuggestions([]);
+
+    const profileToUse = fullProfileData;
+    const exampleTargets = {
+      mealName: selectedMealName,
+      calories: 500,
+      protein: 30,
+      carbs: 60,
+      fat: 20,
+    };
+
+    const requiredProfileFields: (keyof FullProfileType)[] = [
+      'age',
+      'gender',
+      'current_weight',
+      'height_cm',
+      'activityLevel',
+      'dietGoalOnboarding',
+    ];
+    const missingFields = requiredProfileFields.filter(
+      (field) => !profileToUse?.[field]
+    );
+
+    if (missingFields.length === 0 && profileToUse) {
+      const dailyTotals = calculateEstimatedDailyTargets({
+        age: profileToUse.age!,
+        gender: profileToUse.gender!,
+        currentWeight: profileToUse.current_weight!,
+        height: profileToUse.height_cm!,
+        activityLevel: profileToUse.activityLevel!,
+        dietGoal: profileToUse.dietGoalOnboarding!,
+      });
+      const mealDistribution = defaultMacroPercentages[selectedMealName];
+
+      if (
+        dailyTotals.finalTargetCalories &&
+        dailyTotals.proteinGrams &&
+        dailyTotals.carbGrams &&
+        dailyTotals.fatGrams &&
+        mealDistribution
+      ) {
+        setTargetMacros({
+          mealName: selectedMealName,
+          calories: Math.round(
+            dailyTotals.finalTargetCalories *
+              (mealDistribution.calories_pct / 100)
+          ),
+          protein: Math.round(
+            dailyTotals.proteinGrams * (mealDistribution.protein_pct / 100)
+          ),
+          carbs: Math.round(
+            dailyTotals.carbGrams * (mealDistribution.carbs_pct / 100)
+          ),
+          fat: Math.round(
+            dailyTotals.fatGrams * (mealDistribution.fat_pct / 100)
+          ),
+        });
+        setIsDemoMode(false);
+      } else {
+        setTargetMacros(exampleTargets);
+        setIsDemoMode(true);
+        toast({
+          title: 'Using Example Targets',
+          description: `Could not calculate specific targets for ${selectedMealName} from profile. Ensure profile basics (age, weight, height, gender, activity, goal) are complete.`,
+          duration: 6000,
+          variant: 'default',
+        });
+      }
+    } else {
+      setTargetMacros(exampleTargets);
+      setIsDemoMode(true);
+      toast({
+        title: 'Profile Incomplete or Demo',
+        description: `Showing example targets for ${selectedMealName}. Please complete your profile via Onboarding or Smart Calorie Planner for personalized calculations.`,
+        duration: 7000,
+        variant: 'default',
+      });
+    }
+  }, [selectedMealName, fullProfileData, toast]);
+
+  useEffect(() => {
+    if (!searchParams) return;
+
     const mealNameParam = searchParams.get('mealName');
     const caloriesParam = searchParams.get('calories');
     const proteinParam = searchParams.get('protein');
@@ -141,153 +285,16 @@
         carbs: parseFloat(carbsParam),
         fat: parseFloat(fatParam),
       };
+
       setSelectedMealName(mealNameParam);
       setTargetMacros(newTargets);
       setIsDemoMode(false);
       setSuggestions([]);
       setError(null);
-      sessionStorage.removeItem('mealSuggestionsCache'); // Clear cache when navigating via params
-    } else {
-      // Priority 2: Restore from session storage if no URL params
-      try {
-        const cachedData = sessionStorage.getItem('mealSuggestionsCache');
-        if (cachedData) {
-          const { mealName, suggestions: cachedSuggestions, targetMacros: cachedMacros } = JSON.parse(cachedData);
-          setSelectedMealName(mealName);
-          setTargetMacros(cachedMacros);
-          setSuggestions(cachedSuggestions);
-        }
-      } catch (e) {
-        console.error("Could not load suggestions from session storage", e);
-        sessionStorage.removeItem('mealSuggestionsCache');
-      }
+    } else if (mealNameParam && mealNames.includes(mealNameParam)) {
+      setSelectedMealName(mealNameParam);
     }
   }, [searchParams]);
-
-  useEffect(() => {
-    if (user?.uid) {
-      setIsLoadingProfile(true);
-      const userDocRef = doc(db, 'users', user.uid);
-      getDoc(userDocRef)
-        .then((docSnap) => {
-          if (docSnap.exists()) {
-            const data = docSnap.data() as FullProfileType;
-            setFullProfileData(data);
-            if (data) {
-              preferenceForm.reset({
-                preferredDiet: data.preferredDiet ?? undefined,
-                preferredCuisines: data.preferredCuisines ?? [],
-                dispreferredCuisines: data.dispreferredCuisines ?? [],
-                preferredIngredients: data.preferredIngredients ?? [],
-                dispreferredIngredients: data.dispreferredIngredients ?? [],
-                allergies: data.allergies ?? [],
-                preferredMicronutrients: data.preferredMicronutrients ?? [],
-                medicalConditions: data.medicalConditions ?? [],
-                medications: data.medications ?? [],
-              });
-            }
-          }
-        })
-        .catch((err) =>
-          toast({
-            title: 'Error Loading Profile',
-            description:
-              err instanceof Error
-                ? err.message
-                : 'Could not load your profile preferences.',
-            variant: 'destructive',
-          })
-        )
-        .finally(() => setIsLoadingProfile(false));
-    } else {
-      setIsLoadingProfile(false);
-    }
-  }, [user, toast, preferenceForm]);
-
-  const calculateTargetsForSelectedMeal = useCallback(() => {
-    if (!selectedMealName) {
-      setTargetMacros(null);
-      setIsDemoMode(false);
-      return;
-    }
-    setError(null);
-    setSuggestions([]);
-
-    const profileToUse = fullProfileData;
-
-    let dailyTotals: { calories: number; protein: number; carbs: number; fat: number } | null = null;
-
-    if (profileToUse?.smartPlannerData?.results?.finalTargetCalories) {
-        const smartResults = profileToUse.smartPlannerData.results;
-        dailyTotals = {
-            calories: smartResults.finalTargetCalories || 0,
-            protein: smartResults.proteinGrams || 0,
-            carbs: smartResults.carbGrams || 0,
-            fat: smartResults.fatGrams || 0,
-        };
-    } 
-    else if (
-        profileToUse?.age &&
-        profileToUse?.gender &&
-        profileToUse?.current_weight &&
-        profileToUse?.height_cm &&
-        profileToUse?.activityLevel &&
-        profileToUse?.dietGoalOnboarding
-    ) {
-        const estimatedTargets = calculateEstimatedDailyTargets({
-            age: profileToUse.age,
-            gender: profileToUse.gender,
-            currentWeight: profileToUse.current_weight,
-            height: profileToUse.height_cm,
-            activityLevel: profileToUse.activityLevel,
-            dietGoal: profileToUse.dietGoalOnboarding,
-        });
-
-        if (estimatedTargets.finalTargetCalories) {
-            dailyTotals = {
-                calories: estimatedTargets.finalTargetCalories,
-                protein: estimatedTargets.proteinGrams || 0,
-                carbs: estimatedTargets.carbGrams || 0,
-                fat: estimatedTargets.fatGrams || 0,
-            };
-        }
-    }
-
-    if (dailyTotals && selectedMealName) {
-      const customDistributions = profileToUse?.mealDistributions;
-      const mealDistribution = 
-        customDistributions?.find((d) => d.mealName === selectedMealName) || 
-        defaultMacroPercentages[selectedMealName];
-
-      if (mealDistribution) {
-        setTargetMacros({
-          mealName: selectedMealName,
-          calories: Math.round(dailyTotals.calories * ((mealDistribution.calories_pct || 0) / 100)),
-          protein: Math.round(dailyTotals.protein * ((mealDistribution.protein_pct || 0) / 100)),
-          carbs: Math.round(dailyTotals.carbs * ((mealDistribution.carbs_pct || 0) / 100)),
-          fat: Math.round(dailyTotals.fat * ((mealDistribution.fat_pct || 0) / 100)),
-        });
-        setIsDemoMode(false);
-        return;
-      }
-    }
-    
-    const exampleTargets = {
-      mealName: selectedMealName,
-      calories: 500,
-      protein: 30,
-      carbs: 60,
-      fat: 20,
-    };
-    setTargetMacros(exampleTargets);
-    setIsDemoMode(true);
-    toast({
-      title: 'Profile Incomplete or Demo',
-      description: `Showing example targets for ${selectedMealName}. Please complete your profile for personalized calculations.`,
-      duration: 7000,
-      variant: 'default',
-    });
-  }, [selectedMealName, fullProfileData, toast]);
 
   useEffect(() => {
     if (selectedMealName && !targetMacros && !isLoadingProfile) {
@@ -306,28 +313,6 @@
     setSuggestions([]);
     setError(null);
     setIsDemoMode(false);
-    sessionStorage.removeItem('mealSuggestionsCache');
-  };
-
-  const handleSavePreferences = async () => {
-    if (!user?.uid) {
-        toast({ title: 'Error', description: 'You must be logged in to save preferences.', variant: 'destructive' });
-        return;
-    }
-    setIsSavingPreferences(true);
-    try {
-        const currentPreferences = preferenceForm.getValues();
-        const userProfileRef = doc(db, 'users', user.uid);
-        
-        await setDoc(userProfileRef, preprocessDataForFirestore(currentPreferences), { merge: true });
-
-        toast({ title: 'Success', description: 'Your preferences have been saved.' });
-    } catch (error) {
-        toast({ title: 'Save Failed', description: "Could not save your preferences.", variant: 'destructive' });
-        console.error("Error saving preferences:", error);
-    } finally {
-        setIsSavingPreferences(false);
-    }
   };
 
   const handleGetSuggestions = async () => {
@@ -364,18 +349,16 @@
       targetProteinGrams: targetMacros.protein,
       targetCarbsGrams: targetMacros.carbs,
       targetFatGrams: targetMacros.fat,
-      age: !isDemoMode ? fullProfileData?.age ?? undefined : undefined,
-      gender: !isDemoMode ? fullProfileData?.gender ?? undefined : undefined,
-      activityLevel: !isDemoMode ? fullProfileData?.activityLevel ?? undefined : undefined,
-      dietGoal: !isDemoMode ? fullProfileData?.dietGoalOnboarding ?? undefined : undefined,
+      age: !isDemoMode ? fullProfileData?.age : undefined,
+      gender: !isDemoMode ? fullProfileData?.gender : undefined,
+      activityLevel: !isDemoMode ? fullProfileData?.activityLevel : undefined,
+      dietGoal: !isDemoMode ? fullProfileData?.dietGoalOnboarding : undefined,
       preferredDiet: currentPreferences.preferredDiet,
       preferredCuisines: currentPreferences.preferredCuisines,
       dispreferredCuisines: currentPreferences.dispreferredCuisines,
       preferredIngredients: currentPreferences.preferredIngredients,
       dispreferredIngredients: currentPreferences.dispreferredIngredients,
       allergies: currentPreferences.allergies,
-      medicalConditions: currentPreferences.medicalConditions,
-      medications: currentPreferences.medications,
     };
 
     Object.keys(aiInput).forEach(
@@ -388,15 +371,6 @@
       const result = await suggestMealsForMacros(aiInput);
       if (result && result.suggestions) {
         setSuggestions(result.suggestions);
-        try {
-            sessionStorage.setItem('mealSuggestionsCache', JSON.stringify({
-                mealName: targetMacros.mealName,
-                suggestions: result.suggestions,
-                targetMacros: targetMacros
-            }));
-        } catch (e) {
-            console.error("Could not save suggestions to session storage", e);
-        }
       } else {
         setError('AI did not return valid suggestions.');
         toast({
@@ -406,13 +380,17 @@
         });
       }
     } catch (err: any) {
-      const errorMessage = getAIApiErrorMessage(err);
-      setError(errorMessage);
+      console.error('Error getting meal suggestions:', err);
+      console.error('Full AI error object (MealSuggestionsPage):', err);
+      const errorMessage = err.message || 'An unknown error occurred';
+      setError(
+        `Failed to fetch meal suggestions: ${errorMessage}. Please try again.`
+      );
       toast({
         title: 'AI Error',
-        description: errorMessage,
+        description: `Could not get meal suggestions from AI: ${errorMessage}`,
         variant: 'destructive',
-        duration: 8000,
+        duration: 7000,
       });
     } finally {
       setIsLoadingAiSuggestions(false);
@@ -439,7 +417,7 @@
                 <Textarea
                   placeholder={placeholder}
                   value={displayValue}
-                  onChange={(e) => field.onChange(e.target.value.split(',').map(s => s.trim()).filter(Boolean))}
+                  onChange={(e) => field.onChange(e.target.value.split(','))}
                   className='h-10 resize-none'
                   onWheel={(e) =>
                     (e.currentTarget as HTMLTextAreaElement).blur()
@@ -569,12 +547,6 @@
                     </Card>
                   </form>
                 </Form>
-                 <div className="mt-4 flex justify-end">
-                    <Button onClick={handleSavePreferences} disabled={isSavingPreferences}>
-                        {isSavingPreferences ? <Loader2 className="mr-2 h-4 w-4 animate-spin" /> : <Save className="mr-2 h-4 w-4" />}
-                        Save Preferences
-                    </Button>
-                </div>
               </AccordionContent>
             </AccordionItem>
           </Accordion>
@@ -788,11 +760,6 @@
     </div>
   );
 }
-=======
-import LoadingScreen from '@/components/ui/LoadingScreen';
-import MealSuggestionsContent from '@/features/tools/components/meal-suggestions/MealSuggestionsContent';
-import { Suspense } from 'react';
->>>>>>> 932d5757
 
 export default function MealSuggestionsPage() {
   return (
