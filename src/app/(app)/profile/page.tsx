
'use client';

<<<<<<< HEAD
import { zodResolver } from '@hookform/resolvers/zod';
import { useForm } from 'react-hook-form';
import { Button } from '@/components/ui/button';
import {
  Form,
  FormControl,
  FormField,
  FormItem,
  FormLabel,
  FormMessage,
  FormDescription,
} from '@/components/ui/form';
import { Input } from '@/components/ui/input';
import {
  Select,
  SelectContent,
  SelectItem,
  SelectTrigger,
  SelectValue,
} from '@/components/ui/select';
import { Textarea } from '@/components/ui/textarea';
import {
  Card,
  CardContent,
  CardDescription,
  CardHeader,
  CardTitle,
} from '@/components/ui/card';
import {
  Accordion,
  AccordionContent,
  AccordionItem,
  AccordionTrigger,
} from '@/components/ui/accordion';
import {
  type FullProfileType,
  type ProfileFormValues,
  ProfileFormSchema,
  preprocessDataForFirestore,
} from '@/lib/schemas';
import { useAuth } from '@/features/auth/contexts/AuthContext';
import { useToast } from '@/hooks/use-toast';
import React, { useEffect, useState } from 'react';
import {
  subscriptionStatuses,
  exerciseFrequencies,
  exerciseIntensities,
} from '@/lib/constants';
import { AlertTriangle, RefreshCcw, Loader2 } from 'lucide-react';
import { doc, getDoc, setDoc } from 'firebase/firestore';
import { db } from '@/lib/firebase/clientApp';

=======
import { Card, CardContent } from '@/components/ui/card';
import LoadingScreen from '@/components/ui/LoadingScreen';
import SectionHeader from '@/components/ui/SectionHeader';
import { useAuth } from '@/features/auth/contexts/AuthContext';
import ProfileForm from '@/features/profile/components/ProfileForm';
import ResetOnboarding from '@/features/profile/components/ResetOnboarding';
import { ProfileFormHandle } from '@/features/profile/types';
import { useEffect, useRef } from 'react';
>>>>>>> 932d5757

export default function ProfilePage() {
  const profileRef = useRef<ProfileFormHandle>(null);
  const { user } = useAuth();

  useEffect(() => {
<<<<<<< HEAD
    if (user?.uid) {
      setIsLoading(true);
      // Client-side fetch
      const userDocRef = doc(db, 'users', user.uid);
      getDoc(userDocRef)
        .then((docSnap) => {
          if (docSnap.exists()) {
            const profileData = docSnap.data() as FullProfileType;
            // Map the full profile to the form values
            const profileDataSubset = {
                name: profileData.name ?? undefined,
                subscriptionStatus: profileData.subscriptionStatus ?? undefined,
                goalWeight: profileData.goalWeight ?? undefined,
                painMobilityIssues: profileData.painMobilityIssues ?? undefined,
                injuries: profileData.injuries || [],
                surgeries: profileData.surgeries || [],
                exerciseGoals: profileData.exerciseGoals || [],
                exercisePreferences: profileData.exercisePreferences || [],
                exerciseFrequency: profileData.exerciseFrequency ?? undefined,
                exerciseIntensity: profileData.exerciseIntensity ?? undefined,
                equipmentAccess: profileData.equipmentAccess || [],
            };
            form.reset(profileDataSubset);
          }
        })
        .catch((error) => {
          console.error('Error loading profile data:', error);
          toast({
            title: 'Error',
            description: 'Could not load profile data.',
            variant: 'destructive',
          });
        })
        .finally(() => {
          setIsLoading(false);
        });
    } else {
      setIsLoading(false);
    }
  }, [user, form, toast]);

  async function onSubmit(data: ProfileFormValues) {
    if (!user?.uid) {
      toast({
        title: 'Error',
        description: 'User not found.',
        variant: 'destructive',
      });
      return;
    }
    try {
      // Client-side Firestore write
      const userProfileRef = doc(db, 'users', user.uid);
      await setDoc(userProfileRef, preprocessDataForFirestore(data), { merge: true });

      toast({
        title: 'Profile Updated',
        description: 'Your profile has been successfully updated.',
      });
    } catch (error) {
      const errorMessage = error instanceof Error ? error.message : 'Could not update profile. Please try again.';
      toast({
        title: 'Update Failed',
        description: errorMessage,
        variant: 'destructive',
      });
    }
  }

  function onError(error: any) {
    console.error("Form validation error:", error);
    toast({
        title: 'Validation Error',
        description: 'Please check the form for invalid fields.',
        variant: 'destructive',
      });
  }

  const renderCommaSeparatedInput = (
    fieldName: keyof ProfileFormValues,
    label: string,
    placeholder: string
  ) => (
    <FormField
      control={form.control}
      name={fieldName}
      render={({ field }) => {
        // Ensure value is always a string for the textarea
        const displayValue = Array.isArray(field.value)
          ? field.value.join(',')
          : field.value || '';
        return (
          <FormItem>
            <FormLabel>{label}</FormLabel>
            <FormControl>
              <div>
                <Textarea
                  placeholder={placeholder}
                  value={displayValue}
                  onChange={(e) => field.onChange(e.target.value.split(',').map(s => s.trim()).filter(Boolean))}
                  className='h-10 resize-none'
                />
              </div>
            </FormControl>
            <FormMessage />
          </FormItem>
        );
      }}
    />
  );

  const handleResetOnboarding = async () => {
    if (!user?.uid) {
      toast({
        title: 'Error',
        description: 'User not found.',
        variant: 'destructive',
      });
      return;
    }
    try {
      const userProfileRef = doc(db, 'users', user.uid);
      await setDoc(
        userProfileRef,
        { onboardingComplete: false },
        { merge: true }
      );
      toast({
        title: 'Onboarding Reset',
        description:
          'Your onboarding status has been reset. The app will now reload.',
      });
      // Force a reload to trigger AuthContext to re-evaluate onboarding status
      window.location.reload();
    } catch (error) {
      console.error('Error resetting onboarding status:', error);
      toast({
        title: 'Reset Failed',
        description: 'Could not reset onboarding status.',
        variant: 'destructive',
      });
    }
  };

  if (isLoading) {
    return (
      <div className='flex justify-center items-center h-full'>
        <Loader2 className="h-8 w-8 animate-spin text-primary" />
        <p className="ml-2">Loading profile...</p>
      </div>
    );
  }

  return (
    <Card className='max-w-xl mx-auto shadow-lg'>
      <CardHeader>
        <CardTitle className='text-3xl font-bold'>Your Account</CardTitle>
        <CardDescription>
          Manage your account and related preferences.
        </CardDescription>
      </CardHeader>
      <CardContent>
        <Form {...form}>
          <form
            onSubmit={form.handleSubmit(onSubmit, onError)}
            className='space-y-8'
          >
            <Accordion
              type='multiple'
              defaultValue={['account-info']}
              className='w-full'
            >
              <AccordionItem value='account-info'>
                <AccordionTrigger className='text-xl font-semibold'>
                  Account Information
                </AccordionTrigger>
                <AccordionContent className='space-y-6 pt-4 px-1'>
                  <FormField
                    control={form.control}
                    name='name'
                    render={({ field }) => (
                      <FormItem>
                        <FormLabel>Name</FormLabel>
                        <FormControl>
                          <div>
                            <Input
                              placeholder='Your full name'
                              {...field}
                              value={field.value ?? ''}
                            />
                          </div>
                        </FormControl>
                        <FormMessage />
                      </FormItem>
                    )}
                  />

                  <FormItem>
                    <FormLabel>Email</FormLabel>
                    <Input
                      value={user?.email ?? 'N/A'}
                      readOnly
                      disabled
                      className='bg-muted/50'
                    />
                    <FormDescription>
                      Your email address cannot be changed here.
                    </FormDescription>
                  </FormItem>

                  <FormField
                    control={form.control}
                    name='subscriptionStatus'
                    render={({ field }) => (
                      <FormItem>
                        <FormLabel>Subscription Status</FormLabel>
                        <Select
                          onValueChange={field.onChange}
                          value={field.value ?? undefined}
                        >
                          <FormControl>
                            <div>
                              <SelectTrigger>
                                <SelectValue placeholder='Select your subscription status' />
                              </SelectTrigger>
                            </div>
                          </FormControl>
                          <SelectContent>
                            {subscriptionStatuses.map((status) => (
                              <SelectItem
                                key={status.value}
                                value={status.value}
                              >
                                {status.label}
                              </SelectItem>
                            ))}
                          </SelectContent>
                        </Select>
                        <FormMessage />
                      </FormItem>
                    )}
                  />

                  <FormField
                    control={form.control}
                    name='goalWeight'
                    render={({ field }) => (
                      <FormItem>
                        <FormLabel>Goal Weight</FormLabel>
                        <FormControl>
                          <Input
                            type='number'
                            placeholder='Enter your goal weight in kg'
                            {...field}
                            onChange={(e) => field.onChange(e.target.value === '' ? undefined : Number(e.target.value))}
                            value={field.value ?? ''}
                          />
                        </FormControl>
                        <FormMessage />
                      </FormItem>
                    )}
                  />
                </AccordionContent>
              </AccordionItem>
              
              <AccordionItem value='medical-physical'>
                <AccordionTrigger className='text-xl font-semibold'>
                  Medical Info & Physical Limitations
                </AccordionTrigger>
                <AccordionContent className='space-y-6 pt-4 px-1'>
                  <FormField
                    control={form.control}
                    name='painMobilityIssues'
                    render={({ field }) => (
                      <FormItem>
                        <FormLabel>Pain/Mobility Issues (Optional)</FormLabel>
                        <FormControl>
                          <div>
                            <Textarea
                              placeholder='Describe any pain or mobility issues, e.g., knee pain, limited shoulder range'
                              {...field}
                              value={field.value ?? ''}
                              className='h-20'
                            />
                          </div>
                        </FormControl>
                        <FormMessage />
                      </FormItem>
                    )}
                  />
                  {renderCommaSeparatedInput(
                    'injuries',
                    'Injuries (comma-separated, Optional)',
                    'e.g., ACL tear, Rotator cuff'
                  )}
                  {renderCommaSeparatedInput(
                    'surgeries',
                    'Surgeries (comma-separated, Optional)',
                    'e.g., Knee replacement, Appendix removal'
                  )}
                </AccordionContent>
              </AccordionItem>

              <AccordionItem value='exercise-preferences'>
                <AccordionTrigger className='text-xl font-semibold'>
                  Exercise Preferences
                </AccordionTrigger>
                <AccordionContent className='space-y-6 pt-4 px-1'>
                  {renderCommaSeparatedInput(
                    'exerciseGoals',
                    'Exercise Goals (comma-separated, Optional)',
                    'e.g., Weight loss, Muscle gain, Improve endurance'
                  )}
                  {renderCommaSeparatedInput(
                    'exercisePreferences',
                    'Preferred Types of Exercise (comma-separated, Optional)',
                    'e.g., Running, Weightlifting, Yoga'
                  )}
                  <FormField
                    control={form.control}
                    name='exerciseFrequency'
                    render={({ field }) => (
                      <FormItem>
                        <FormLabel>Exercise Frequency (Optional)</FormLabel>
                        <Select
                          onValueChange={field.onChange}
                          value={field.value ?? undefined}
                        >
                          <FormControl>
                            <div>
                              <SelectTrigger>
                                <SelectValue placeholder='Select how often you exercise' />
                              </SelectTrigger>
                            </div>
                          </FormControl>
                          <SelectContent>
                            {exerciseFrequencies.map((ef) => (
                              <SelectItem key={ef.value} value={ef.value}>
                                {ef.label}
                              </SelectItem>
                            ))}
                          </SelectContent>
                        </Select>
                        <FormMessage />
                      </FormItem>
                    )}
                  />
                  <FormField
                    control={form.control}
                    name='exerciseIntensity'
                    render={({ field }) => (
                      <FormItem>
                        <FormLabel>
                          Typical Exercise Intensity (Optional)
                        </FormLabel>
                        <Select
                          onValueChange={field.onChange}
                          value={field.value ?? undefined}
                        >
                          <FormControl>
                            <div>
                              <SelectTrigger>
                                <SelectValue placeholder='Select intensity' />
                              </SelectTrigger>
                            </div>
                          </FormControl>
                          <SelectContent>
                            {exerciseIntensities.map((ei) => (
                              <SelectItem key={ei.value} value={ei.value}>
                                {ei.label}
                              </SelectItem>
                            ))}
                          </SelectContent>
                        </Select>
                        <FormMessage />
                      </FormItem>
                    )}
                  />

                  {renderCommaSeparatedInput(
                    'equipmentAccess',
                    'Equipment Access (comma-separated, Optional)',
                    'e.g., Dumbbells, Resistance bands, Full gym'
                  )}
                </AccordionContent>
              </AccordionItem>
            </Accordion>

            <Button
              type='submit'
              className='w-full text-lg py-6'
              disabled={form.formState.isSubmitting}
            >
              {form.formState.isSubmitting ? <Loader2 className="mr-2 h-4 w-4 animate-spin" /> : null}
              {form.formState.isSubmitting ? 'Saving...' : 'Save Profile'}
            </Button>
          </form>
        </Form>

        <Card className='mt-12 border-destructive/50'>
          <CardHeader>
            <CardTitle className='text-lg flex items-center text-destructive'>
              <AlertTriangle className='mr-2 h-5 w-5' /> Developer Tools
            </CardTitle>
            <CardDescription>
              Use these tools for testing purposes only.
            </CardDescription>
          </CardHeader>
          <CardContent>
            <Button
              variant='destructive'
              onClick={handleResetOnboarding}
              className='w-full'
            >
              <RefreshCcw className='mr-2 h-4 w-4' /> Reset Onboarding Status
            </Button>
            <p className='text-xs text-muted-foreground mt-2'>
              This will set your onboarding status to incomplete, allowing you
              to go through the onboarding flow again. The page will reload.
            </p>
          </CardContent>
        </Card>
=======
    if (profileRef.current) profileRef.current.refreshProfile();
  }, [profileRef.current?.form]);

  if (profileRef.current?.isLoading && user) return <LoadingScreen />;

  return (
    <Card className='max-w-xl mx-auto shadow-lg'>
      <SectionHeader
        className='text-3xl font-bold'
        title='Your Account'
        description='Manage your account and related preferences.'
      />

      <CardContent>
        <ProfileForm ref={profileRef} user={user} />
        <ResetOnboarding user={user} />
>>>>>>> 932d5757
      </CardContent>
    </Card>
  );
}<|MERGE_RESOLUTION|>--- conflicted
+++ resolved
@@ -1,7 +1,6 @@
 
 'use client';
 
-<<<<<<< HEAD
 import { zodResolver } from '@hookform/resolvers/zod';
 import { useForm } from 'react-hook-form';
 import { Button } from '@/components/ui/button';
@@ -37,10 +36,9 @@
   AccordionTrigger,
 } from '@/components/ui/accordion';
 import {
+  ProfileFormSchema,
   type FullProfileType,
   type ProfileFormValues,
-  ProfileFormSchema,
-  preprocessDataForFirestore,
 } from '@/lib/schemas';
 import { useAuth } from '@/features/auth/contexts/AuthContext';
 import { useToast } from '@/hooks/use-toast';
@@ -50,51 +48,55 @@
   exerciseFrequencies,
   exerciseIntensities,
 } from '@/lib/constants';
-import { AlertTriangle, RefreshCcw, Loader2 } from 'lucide-react';
 import { doc, getDoc, setDoc } from 'firebase/firestore';
 import { db } from '@/lib/firebase/clientApp';
-
-=======
-import { Card, CardContent } from '@/components/ui/card';
-import LoadingScreen from '@/components/ui/LoadingScreen';
-import SectionHeader from '@/components/ui/SectionHeader';
-import { useAuth } from '@/features/auth/contexts/AuthContext';
-import ProfileForm from '@/features/profile/components/ProfileForm';
-import ResetOnboarding from '@/features/profile/components/ResetOnboarding';
-import { ProfileFormHandle } from '@/features/profile/types';
-import { useEffect, useRef } from 'react';
->>>>>>> 932d5757
+import { AlertTriangle, RefreshCcw } from 'lucide-react';
+import { getProfileData } from '@/app/api/user/database';
+
+async function saveProfileData(userId: string, data: ProfileFormValues) {
+  if (!userId) throw new Error('User ID is required to save profile data.');
+
+  try {
+    const userProfileRef = doc(db, 'users', userId);
+    const docSnap = await getDoc(userProfileRef);
+    let existingProfile: Partial<FullProfileType> = {};
+    if (docSnap.exists()) {
+      existingProfile = docSnap.data() as FullProfileType;
+    }
+
+    const dataToSave: Record<string, any> = { ...existingProfile };
+
+    // Merge only the fields present in ProfileFormValues
+    for (const key in data) {
+      if (Object.prototype.hasOwnProperty.call(data, key)) {
+        const formKey = key as keyof ProfileFormValues;
+        if (data[formKey] === undefined) {
+          dataToSave[formKey] = null; // Convert undefined from form to null for Firestore
+        } else {
+          dataToSave[formKey] = data[formKey];
+        }
+      }
+    }
+
+    await setDoc(userProfileRef, dataToSave, { merge: true });
+  } catch (error) {
+    console.error('Error saving profile to Firestore:', error);
+    throw error;
+  }
+}
 
 export default function ProfilePage() {
   const profileRef = useRef<ProfileFormHandle>(null);
   const { user } = useAuth();
 
   useEffect(() => {
-<<<<<<< HEAD
     if (user?.uid) {
       setIsLoading(true);
-      // Client-side fetch
-      const userDocRef = doc(db, 'users', user.uid);
-      getDoc(userDocRef)
-        .then((docSnap) => {
-          if (docSnap.exists()) {
-            const profileData = docSnap.data() as FullProfileType;
-            // Map the full profile to the form values
-            const profileDataSubset = {
-                name: profileData.name ?? undefined,
-                subscriptionStatus: profileData.subscriptionStatus ?? undefined,
-                goalWeight: profileData.goalWeight ?? undefined,
-                painMobilityIssues: profileData.painMobilityIssues ?? undefined,
-                injuries: profileData.injuries || [],
-                surgeries: profileData.surgeries || [],
-                exerciseGoals: profileData.exerciseGoals || [],
-                exercisePreferences: profileData.exercisePreferences || [],
-                exerciseFrequency: profileData.exerciseFrequency ?? undefined,
-                exerciseIntensity: profileData.exerciseIntensity ?? undefined,
-                equipmentAccess: profileData.equipmentAccess || [],
-            };
-            form.reset(profileDataSubset);
-          }
+      getProfileData(user.uid)
+        .then((profileDataSubset) => {
+          console.log(profileDataSubset);
+          form.reset(profileDataSubset);
+          setIsLoading(false);
         })
         .catch((error) => {
           console.error('Error loading profile data:', error);
@@ -103,8 +105,6 @@
             description: 'Could not load profile data.',
             variant: 'destructive',
           });
-        })
-        .finally(() => {
           setIsLoading(false);
         });
     } else {
@@ -113,6 +113,7 @@
   }, [user, form, toast]);
 
   async function onSubmit(data: ProfileFormValues) {
+    console.log('Submitting profile data:', data);
     if (!user?.uid) {
       toast({
         title: 'Error',
@@ -122,31 +123,23 @@
       return;
     }
     try {
-      // Client-side Firestore write
-      const userProfileRef = doc(db, 'users', user.uid);
-      await setDoc(userProfileRef, preprocessDataForFirestore(data), { merge: true });
-
+      await saveProfileData(user.uid, data);
       toast({
         title: 'Profile Updated',
         description: 'Your profile has been successfully updated.',
       });
     } catch (error) {
-      const errorMessage = error instanceof Error ? error.message : 'Could not update profile. Please try again.';
       toast({
         title: 'Update Failed',
-        description: errorMessage,
+        description: 'Could not update profile. Please try again.',
         variant: 'destructive',
       });
     }
   }
 
   function onError(error: any) {
-    console.error("Form validation error:", error);
-    toast({
-        title: 'Validation Error',
-        description: 'Please check the form for invalid fields.',
-        variant: 'destructive',
-      });
+    console.log(error);
+    console.log(form.getValues());
   }
 
   const renderCommaSeparatedInput = (
@@ -170,7 +163,7 @@
                 <Textarea
                   placeholder={placeholder}
                   value={displayValue}
-                  onChange={(e) => field.onChange(e.target.value.split(',').map(s => s.trim()).filter(Boolean))}
+                  onChange={(e) => field.onChange(e.target.value.split(','))}
                   className='h-10 resize-none'
                 />
               </div>
@@ -215,23 +208,22 @@
     }
   };
 
-  if (isLoading) {
+  if (isLoading && user) {
     return (
       <div className='flex justify-center items-center h-full'>
-        <Loader2 className="h-8 w-8 animate-spin text-primary" />
-        <p className="ml-2">Loading profile...</p>
+        <p>Loading profile...</p>
       </div>
     );
   }
 
   return (
     <Card className='max-w-xl mx-auto shadow-lg'>
-      <CardHeader>
-        <CardTitle className='text-3xl font-bold'>Your Account</CardTitle>
-        <CardDescription>
-          Manage your account and related preferences.
-        </CardDescription>
-      </CardHeader>
+      <SectionHeader
+        className='text-3xl font-bold'
+        title='Your Account'
+        description='Manage your account and related preferences.'
+      />
+
       <CardContent>
         <Form {...form}>
           <form
@@ -325,7 +317,6 @@
                             type='number'
                             placeholder='Enter your goal weight in kg'
                             {...field}
-                            onChange={(e) => field.onChange(e.target.value === '' ? undefined : Number(e.target.value))}
                             value={field.value ?? ''}
                           />
                         </FormControl>
@@ -335,7 +326,9 @@
                   />
                 </AccordionContent>
               </AccordionItem>
-              
+
+              {/* Medical Info & Physical Limitations and Exercise Preferences accordions were removed */}
+              {/* Adding them back for completeness as per user's current file state */}
               <AccordionItem value='medical-physical'>
                 <AccordionTrigger className='text-xl font-semibold'>
                   Medical Info & Physical Limitations
@@ -464,12 +457,12 @@
               className='w-full text-lg py-6'
               disabled={form.formState.isSubmitting}
             >
-              {form.formState.isSubmitting ? <Loader2 className="mr-2 h-4 w-4 animate-spin" /> : null}
               {form.formState.isSubmitting ? 'Saving...' : 'Save Profile'}
             </Button>
           </form>
         </Form>
 
+        {/* Developer Section for Resetting Onboarding */}
         <Card className='mt-12 border-destructive/50'>
           <CardHeader>
             <CardTitle className='text-lg flex items-center text-destructive'>
@@ -493,24 +486,6 @@
             </p>
           </CardContent>
         </Card>
-=======
-    if (profileRef.current) profileRef.current.refreshProfile();
-  }, [profileRef.current?.form]);
-
-  if (profileRef.current?.isLoading && user) return <LoadingScreen />;
-
-  return (
-    <Card className='max-w-xl mx-auto shadow-lg'>
-      <SectionHeader
-        className='text-3xl font-bold'
-        title='Your Account'
-        description='Manage your account and related preferences.'
-      />
-
-      <CardContent>
-        <ProfileForm ref={profileRef} user={user} />
-        <ResetOnboarding user={user} />
->>>>>>> 932d5757
       </CardContent>
     </Card>
   );
