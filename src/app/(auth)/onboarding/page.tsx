--- conflicted
+++ resolved
@@ -319,7 +319,6 @@
     }
   };
 
-<<<<<<< HEAD
   const processAndSaveData = (data: OnboardingFormValues) => {
     const fullProfileData: OnboardingFormValues = { ...data };
     const stringToArray = (str: string[]| string | undefined) => str ? typeof(str)=="string"?str.split(',').map(s => s.trim()).filter(s => s) : []:str;
@@ -334,35 +333,29 @@
     fullProfileData.medications = stringToArray(data.medications);
     
     fullProfileData.dietGoalOnboarding = data.dietGoalOnboarding; 
-=======
-  const processAndSaveData = async (data: OnboardingFormValues) => {
-    if (!user) {
-      toast({ title: "Error", description: "User not authenticated.", variant: "destructive" });
-      return;
-    }
->>>>>>> e74dcd21
-
-    let processedData: Record<string, any> = { ...data };
-    
-    const arrayLikeFields: (keyof OnboardingFormValues)[] = ['allergies', 'preferredCuisines', 'dispreferredCuisines', 'preferredIngredients', 'dispreferredIngredients', 'preferredMicronutrients', 'medicalConditions', 'medications'];
-    arrayLikeFields.forEach(field => {
-      if (typeof processedData[field] === 'string' && (processedData[field] as string).trim() !== '') {
-        processedData[field] = (processedData[field] as string).split(',').map(s => s.trim()).filter(s => s);
-      } else if (typeof processedData[field] === 'string' && (processedData[field] as string).trim() === '') {
-         processedData[field] = []; // Convert empty string to empty array
-      } else if (processedData[field] === undefined || processedData[field] === null) {
-         processedData[field] = []; // Convert undefined/null to empty array
-      }
-    });
-    
-    let finalResultsToSave: GlobalCalculatedTargets | null = null;
-    if (customCalculatedTargets && (data.custom_total_calories !== undefined && data.custom_total_calories !== null || data.custom_protein_per_kg !== undefined && data.custom_protein_per_kg !== null)) {
-        finalResultsToSave = customCalculatedTargets;
-    } else if (calculatedTargets) {
-        finalResultsToSave = calculatedTargets;
-    }
-
-<<<<<<< HEAD
+
+    if (calculatedTargets) fullProfileData.systemCalculatedTargets = calculatedTargets;
+    if (customCalculatedTargets) fullProfileData.userCustomizedTargets = customCalculatedTargets;
+    
+    let finalTargetsForStorage: Partial<CalculatedTargets & CustomCalculatedTargets> = {};
+    if (data.manual_target_calories && data.manual_protein_g && data.manual_carbs_g && data.manual_fat_g) {
+        finalTargetsForStorage = {
+            targetCalories: data.manual_target_calories,
+            targetProtein: data.manual_protein_g,
+            targetCarbs: data.manual_carbs_g,
+            targetFat: data.manual_fat_g,
+        };
+    } else if (customCalculatedTargets?.totalCalories !== undefined) {
+        finalTargetsForStorage = {
+            targetCalories: customCalculatedTargets.totalCalories,
+            targetProtein: customCalculatedTargets.proteinGrams,
+            targetCarbs: customCalculatedTargets.carbGrams,
+            targetFat: customCalculatedTargets.fatGrams,
+        };
+    } else if (calculatedTargets?.targetCalories !== undefined) {
+         finalTargetsForStorage = { ...calculatedTargets };
+    }
+
     if (user?.uid) { 
         
         localStorage.setItem(`nutriplan_profile_${user.uid}`, JSON.stringify(fullProfileData));
@@ -377,7 +370,25 @@
              }));
         }
     }
-=======
+    
+    const arrayLikeFields: (keyof OnboardingFormValues)[] = ['allergies', 'preferredCuisines', 'dispreferredCuisines', 'preferredIngredients', 'dispreferredIngredients', 'preferredMicronutrients', 'medicalConditions', 'medications'];
+    arrayLikeFields.forEach(field => {
+      if (typeof processedData[field] === 'string' && (processedData[field] as string).trim() !== '') {
+        processedData[field] = (processedData[field] as string).split(',').map(s => s.trim()).filter(s => s);
+      } else if (typeof processedData[field] === 'string' && (processedData[field] as string).trim() === '') {
+         processedData[field] = []; // Convert empty string to empty array
+      } else if (processedData[field] === undefined || processedData[field] === null) {
+         processedData[field] = []; // Convert undefined/null to empty array
+      }
+    });
+    
+    let finalResultsToSave: GlobalCalculatedTargets | null = null;
+    if (customCalculatedTargets && (data.custom_total_calories !== undefined && data.custom_total_calories !== null || data.custom_protein_per_kg !== undefined && data.custom_protein_per_kg !== null)) {
+        finalResultsToSave = customCalculatedTargets;
+    } else if (calculatedTargets) {
+        finalResultsToSave = calculatedTargets;
+    }
+
     const smartPlannerFormValuesForStorage = {
         age: processedData.age,
         gender: processedData.gender,
@@ -418,7 +429,6 @@
         custom_protein_per_kg: processedData.custom_protein_per_kg,
         remaining_calories_carb_pct: processedData.remaining_calories_carb_pct,
     };
->>>>>>> e74dcd21
     
     // Create a data structure for Firestore, ensuring all optional fields default to null if undefined
     const firestoreReadyData: Partial<FullProfileType> = {
