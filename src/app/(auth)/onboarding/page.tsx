
'use client';

import { Button } from '@/components/ui/button';
import {
  Card,
  CardContent,
  CardDescription,
  CardHeader,
  CardTitle,
} from '@/components/ui/card';
import {
  Form,
  FormControl,
  FormDescription,
  FormField,
  FormItem,
  FormLabel,
  FormMessage,
} from '@/components/ui/form';
import LoadingScreen from '@/components/ui/LoadingScreen';
import { Progress } from '@/components/ui/progress';
import { Slider } from '@/components/ui/slider';
import {
  Tooltip,
  TooltipContent,
  TooltipProvider,
  TooltipTrigger,
} from '@/components/ui/tooltip';
import NumberField from '@/features/auth/components/shared/NumberField';
import { default as SelectField } from '@/features/auth/components/shared/SelectField';
import { useAuth } from '@/features/auth/contexts/AuthContext';
import { useToast } from '@/hooks/use-toast';
import {
  activityLevels,
  genders,
  onboardingStepsData,
  smartPlannerDietGoals,
  mealNames,
  defaultMacroPercentages,
} from '@/lib/constants';
import { calculateEstimatedDailyTargets } from '@/lib/nutrition-calculator';
import {
  type GlobalCalculatedTargets,
  OnboardingFormSchema,
  type OnboardingFormValues,
  type FullProfileType,
  preprocessDataForFirestore,
} from '@/lib/schemas';
import { zodResolver } from '@hookform/resolvers/zod';
import { AlertCircle, CheckCircle, Leaf } from 'lucide-react';
import { useCallback, useEffect, useState } from 'react';
import { FieldPath, useForm } from 'react-hook-form';
import { doc, setDoc } from 'firebase/firestore';
import { db } from '@/lib/firebase/clientApp';
import { getAuth } from 'firebase/auth';
import { useRouter } from 'next/navigation';

export default function OnboardingPage() {
  const { user } = useAuth();
  const router = useRouter();
  const { toast } = useToast();
  const [currentStep, setCurrentStep] = useState(1);

  const [calculatedTargets, setCalculatedTargets] =
    useState<GlobalCalculatedTargets | null>(null);
  const [customCalculatedTargets, setCustomCalculatedTargets] =
    useState<GlobalCalculatedTargets | null>(null);

  const form = useForm<OnboardingFormValues>({
    resolver: zodResolver(OnboardingFormSchema),
    mode: 'onChange',
    defaultValues: {
      age: undefined,
      gender: undefined,
      height_cm: undefined,
      current_weight: undefined,
      goal_weight_1m: undefined,
      ideal_goal_weight: undefined,
      activityLevel: 'moderate',
      dietGoalOnboarding: 'fat_loss',
      custom_total_calories: undefined,
      custom_protein_per_kg: undefined,
      remaining_calories_carb_pct: 50,
    },
  });

  const { isSubmitting } = form.formState;

  const activeStepData = onboardingStepsData.find(
    (s) => s.stepNumber === currentStep
  );

  const updateCalculatedTargetsForStep3 = useCallback(() => {
    const data = form.getValues();
    if (
      data.age &&
      data.gender &&
      data.height_cm &&
      data.current_weight &&
      data.activityLevel &&
      data.dietGoalOnboarding
    ) {
      const estimated = calculateEstimatedDailyTargets({
        age: data.age,
        gender: data.gender,
        currentWeight: data.current_weight,
        height: data.height_cm,
        activityLevel: data.activityLevel,
        dietGoal: data.dietGoalOnboarding,
        goalWeight: data.goal_weight_1m,
      });

      if (
        estimated.finalTargetCalories &&
        estimated.proteinGrams &&
        estimated.carbGrams &&
        estimated.fatGrams
      ) {
        const proteinCals = estimated.proteinGrams * 4;
        const carbCals = estimated.carbGrams * 4;
        const fatCals = estimated.fatGrams * 9;
        const totalCalculatedCals = proteinCals + carbCals + fatCals;

        const newTargets: GlobalCalculatedTargets = {
          bmr: Math.round(estimated.bmr || 0),
          tdee: Math.round(estimated.tdee || 0),
          finalTargetCalories: Math.round(estimated.finalTargetCalories),
          proteinGrams: Math.round(estimated.proteinGrams),
          proteinCalories: Math.round(proteinCals),
          proteinTargetPct:
            totalCalculatedCals > 0
              ? Math.round((proteinCals / totalCalculatedCals) * 100)
              : undefined,
          carbGrams: Math.round(estimated.carbGrams),
          carbCalories: Math.round(carbCals),
          carbTargetPct:
            totalCalculatedCals > 0
              ? Math.round((carbCals / totalCalculatedCals) * 100)
              : undefined,
          fatGrams: Math.round(estimated.fatGrams),
          fatCalories: Math.round(fatCals),
          fatTargetPct:
            totalCalculatedCals > 0
              ? Math.round((fatCals / totalCalculatedCals) * 100)
              : undefined,
          current_weight_for_custom_calc: data.current_weight,
          estimatedWeeklyWeightChangeKg: estimated.tdee
            ? ((estimated.tdee - estimated.finalTargetCalories) * 7) / 7700
            : undefined,
        };
        setCalculatedTargets(newTargets);
      } else {
        setCalculatedTargets(null);
      }
    } else {
      setCalculatedTargets(null);
    }
  }, [form]);

  useEffect(() => {
    if (currentStep === 3) {
      updateCalculatedTargetsForStep3();
    }
  }, [currentStep, updateCalculatedTargetsForStep3]);

  const watchedCustomInputs = form.watch([
    'custom_total_calories',
    'custom_protein_per_kg',
    'remaining_calories_carb_pct',
    'current_weight',
  ]);

  useEffect(() => {
    if (currentStep !== 4 || !calculatedTargets) {
      if (customCalculatedTargets !== null) setCustomCalculatedTargets(null);
      return;
    }

    const [
      customTotalCaloriesInput,
      customProteinPerKgInput,
      remainingCarbPctInput,
      formCurrentWeight,
    ] = watchedCustomInputs;

    const baseWeight =
      formCurrentWeight || calculatedTargets?.current_weight_for_custom_calc;

    if (!baseWeight || baseWeight <= 0) {
      if (customCalculatedTargets !== null) setCustomCalculatedTargets(null);
      return;
    }

    const effectiveTotalCalories =
      customTotalCaloriesInput !== undefined && customTotalCaloriesInput > 0
        ? customTotalCaloriesInput
        : calculatedTargets?.finalTargetCalories || 0;

    const defaultProteinPerKg =
      calculatedTargets?.proteinGrams &&
      calculatedTargets?.current_weight_for_custom_calc &&
      calculatedTargets.current_weight_for_custom_calc > 0
        ? calculatedTargets.proteinGrams /
          calculatedTargets.current_weight_for_custom_calc
        : 1.6;

    const effectiveProteinPerKg =
      customProteinPerKgInput !== undefined && customProteinPerKgInput >= 0
        ? customProteinPerKgInput
        : defaultProteinPerKg;

    const calculatedProteinGrams = baseWeight * effectiveProteinPerKg;
    const calculatedProteinCalories = calculatedProteinGrams * 4;
    let remainingCaloriesForCustom =
      effectiveTotalCalories - calculatedProteinCalories;

    let calculatedCarbGrams = 0,
      calculatedFatGrams = 0;
    let calculatedCarbCalories = 0,
      calculatedFatCalories = 0;

    if (remainingCaloriesForCustom > 0) {
      const carbRatio = (remainingCarbPctInput ?? 50) / 100;
      const fatRatio = 1 - carbRatio;
      calculatedCarbCalories = remainingCaloriesForCustom * carbRatio;
      calculatedFatCalories = remainingCaloriesForCustom * fatRatio;
      calculatedCarbGrams = calculatedCarbCalories / 4;
      calculatedFatGrams = calculatedFatCalories / 9;
    } else {
      remainingCaloriesForCustom = 0;
    }

    const finalCustomTotalCalories =
      calculatedProteinCalories +
      Math.max(0, calculatedCarbCalories) +
      Math.max(0, calculatedFatCalories);

    const newCustomPlan: GlobalCalculatedTargets = {
      finalTargetCalories: Math.round(finalCustomTotalCalories),
      proteinGrams: Math.round(calculatedProteinGrams),
      proteinCalories: Math.round(calculatedProteinCalories),
      proteinTargetPct:
        finalCustomTotalCalories > 0
          ? Math.round(
              (calculatedProteinCalories / finalCustomTotalCalories) * 100
            )
          : calculatedProteinGrams > 0
          ? 100
          : 0,
      carbGrams: Math.round(Math.max(0, calculatedCarbGrams)),
      carbCalories: Math.round(Math.max(0, calculatedCarbCalories)),
      carbTargetPct:
        finalCustomTotalCalories > 0
          ? Math.round(
              (Math.max(0, calculatedCarbCalories) / finalCustomTotalCalories) *
                100
            )
          : 0,
      fatGrams: Math.round(Math.max(0, calculatedFatGrams)),
      fatCalories: Math.round(Math.max(0, calculatedFatCalories)),
      fatTargetPct:
        finalCustomTotalCalories > 0
          ? Math.round(
              (Math.max(0, calculatedFatCalories) / finalCustomTotalCalories) *
                100
            )
          : 0,
      bmr: calculatedTargets?.bmr,
      tdee: calculatedTargets?.tdee,
      current_weight_for_custom_calc: baseWeight,
      estimatedWeeklyWeightChangeKg:
        calculatedTargets?.tdee && finalCustomTotalCalories
          ? ((calculatedTargets.tdee - finalCustomTotalCalories) * 7) / 7700
          : undefined,
    };

    if (
      JSON.stringify(customCalculatedTargets) !== JSON.stringify(newCustomPlan)
    ) {
      setCustomCalculatedTargets(newCustomPlan);
    }
  }, [
    currentStep,
    watchedCustomInputs,
    calculatedTargets,
    customCalculatedTargets,
  ]);

  const handleNext = async () => {
    if (
      activeStepData?.fieldsToValidate &&
      activeStepData.fieldsToValidate.length > 0
    ) {
      const result = await form.trigger(
        activeStepData.fieldsToValidate as FieldPath<OnboardingFormValues>[]
      );
      if (!result) {
        let firstErrorField: FieldPath<OnboardingFormValues> | undefined =
          undefined;
        for (const field of activeStepData.fieldsToValidate) {
          if (form.formState.errors[field as keyof OnboardingFormValues]) {
            firstErrorField = field as FieldPath<OnboardingFormValues>;
            break;
          }
        }
        const errorMessage = firstErrorField
          ? form.formState.errors[firstErrorField as keyof OnboardingFormValues]
              ?.message
          : 'Please correct the errors.';
        toast({
          title: `Input Error: ${activeStepData.title}`,
          description:
            typeof errorMessage === 'string'
              ? errorMessage
              : 'Please fill all required fields correctly.',
          variant: 'destructive',
        });
        return;
      }
    }

    if (currentStep === 2) {
      updateCalculatedTargetsForStep3();
    }

    if (currentStep === 3 && !customCalculatedTargets && calculatedTargets) {
      setCustomCalculatedTargets(calculatedTargets);
    }
    
    if (currentStep < 5) {
      setCurrentStep((prev) => prev + 1);
    }
  };

  const handlePrevious = () => {
    if (currentStep > 1) {
      setCurrentStep((prev) => prev - 1);
    }
  };

  const handleSkip = () => {
    if (
      activeStepData?.isOptional &&
      currentStep < 5
    ) {
      setCurrentStep((prev) => prev + 1);
    }
  };

  const processAndSaveData = async (data: OnboardingFormValues) => {
    const auth = getAuth();
    const currentUser = auth.currentUser;

    if (!currentUser) {
      toast({
        title: 'Error',
        description: 'User not authenticated. Please log in again to continue.',
        variant: 'destructive',
      });
      return;
    }

<<<<<<< HEAD
    const finalResults = customCalculatedTargets ?? calculatedTargets ?? null;

    const profileDataToSave: Partial<FullProfileType> = {
      age: data.age,
      gender: data.gender,
      height_cm: data.height_cm,
      current_weight: data.current_weight,
      goal_weight_1m: data.goal_weight_1m,
      ideal_goal_weight: data.ideal_goal_weight,
      activityLevel: data.activityLevel,
      dietGoalOnboarding: data.dietGoalOnboarding,
=======
    let processedData: Record<string, any> = { ...data };

    const arrayLikeFields: (keyof OnboardingFormValues)[] = [
      'allergies',
      'preferredCuisines',
      'dispreferredCuisines',
      'preferredIngredients',
      'dispreferredIngredients',
      'preferredMicronutrients',
      'medicalConditions',
      'medications',
    ];

    arrayLikeFields.forEach((field) => {
      if (
        typeof processedData[field] === 'string' &&
        (processedData[field] as string).trim() !== ''
      ) {
        processedData[field] = (processedData[field] as string)
          .split(',')
          .map((s) => s.trim())
          .filter((s) => s);
      } else if (
        typeof processedData[field] === 'string' &&
        (processedData[field] as string).trim() === ''
      ) {
        processedData[field] = [];
      } else if (
        processedData[field] === undefined ||
        processedData[field] === null
      ) {
        processedData[field] = [];
      }
    });

    let finalResultsToSave: GlobalCalculatedTargets | null = null;
    if (
      customCalculatedTargets &&
      ((data.custom_total_calories !== undefined &&
        data.custom_total_calories !== null) ||
        (data.custom_protein_per_kg !== undefined &&
          data.custom_protein_per_kg !== null))
    ) {
      finalResultsToSave = customCalculatedTargets;
    } else if (calculatedTargets) {
      finalResultsToSave = calculatedTargets;
    }

    const smartPlannerFormValuesForStorage = {
      age: processedData.age,
      gender: processedData.gender,
      height_cm: processedData.height_cm,
      current_weight: processedData.current_weight,
      goal_weight_1m: processedData.goal_weight_1m,
      ideal_goal_weight: processedData.ideal_goal_weight,
      activity_factor_key: processedData.activityLevel,
      dietGoal: processedData.dietGoalOnboarding,
      bf_current: processedData.bf_current,
      bf_target: processedData.bf_target,
      bf_ideal: processedData.bf_ideal,
      mm_current: processedData.mm_current,
      mm_target: processedData.mm_target,
      mm_ideal: processedData.mm_ideal,
      bw_current: processedData.bw_current,
      bw_target: processedData.bw_target,
      bw_ideal: processedData.bw_ideal,
      waist_current: processedData.waist_current,
      waist_goal_1m: processedData.waist_goal_1m,
      waist_ideal: processedData.waist_ideal,
      hips_current: processedData.hips_current,
      hips_goal_1m: processedData.hips_goal_1m,
      hips_ideal: processedData.hips_ideal,
      right_leg_current: processedData.right_leg_current,
      right_leg_goal_1m: processedData.right_leg_goal_1m,
      right_leg_ideal: processedData.right_leg_ideal,
      left_leg_current: processedData.left_leg_current,
      left_leg_goal_1m: processedData.left_leg_goal_1m,
      left_leg_ideal: processedData.left_leg_ideal,
      right_arm_current: processedData.right_arm_current,
      right_arm_goal_1m: processedData.right_arm_goal_1m,
      right_arm_ideal: processedData.right_arm_ideal,
      left_arm_current: processedData.left_arm_current,
      left_arm_goal_1m: processedData.left_arm_goal_1m,
      left_arm_ideal: processedData.left_arm_ideal,
      custom_total_calories: processedData.custom_total_calories,
      custom_protein_per_kg: processedData.custom_protein_per_kg,
      remaining_calories_carb_pct: processedData.remaining_calories_carb_pct,
    };

    const firestoreReadyData: Partial<FullProfileType> = {
      ...preprocessDataForFirestore(processedData),
      onboardingComplete: true,
>>>>>>> 932d5757
      smartPlannerData: {
        formValues: {
          age: data.age,
          gender: data.gender,
          height_cm: data.height_cm,
          current_weight: data.current_weight,
          goal_weight_1m: data.goal_weight_1m,
          ideal_goal_weight: data.ideal_goal_weight,
          activity_factor_key: data.activityLevel,
          dietGoal: data.dietGoalOnboarding,
          custom_total_calories: data.custom_total_calories,
          custom_protein_per_kg: data.custom_protein_per_kg,
          remaining_calories_carb_pct: data.remaining_calories_carb_pct,
        },
        results: finalResults,
      },
      mealDistributions: mealNames.map((name) => ({
        mealName: name,
        calories_pct: defaultMacroPercentages[name]?.calories_pct || 0,
        protein_pct: defaultMacroPercentages[name]?.protein_pct || 0,
        carbs_pct: defaultMacroPercentages[name]?.carbs_pct || 0,
        fat_pct: defaultMacroPercentages[name]?.fat_pct || 0,
      })),
      onboardingComplete: true,
    };

    try {
      const userDocRef = doc(db, 'users', currentUser.uid);
      await setDoc(userDocRef, preprocessDataForFirestore(profileDataToSave), {
        merge: true,
      });

      toast({
        title: 'Onboarding Complete!',
        description: 'Your profile is saved. Redirecting to your dashboard...',
      });

      router.push('/dashboard');
    } catch (error: any) {
      console.error("Onboarding save error:", error.code, error.message, error);
      toast({
        title: 'Onboarding Error',
        description: `Failed to save onboarding data: ${error.message || 'Please check your connection and try again.'}`,
        variant: 'destructive',
      });
    }
  };

<<<<<<< HEAD
  const renderNumberField = (
    name: FieldPath<OnboardingFormValues>,
    label: string,
    placeholder: string,
    description?: string,
    step: string = '1'
  ) => (
    <FormField
      control={form.control}
      name={name}
      render={({ field }) => (
        <FormItem>
          <FormLabel>{label}</FormLabel>
          <FormControl>
            <div>
              <Input
                type='number'
                placeholder={placeholder}
                {...field}
                value={
                  field.value === undefined ||
                  field.value === null ||
                  isNaN(Number(field.value))
                    ? ''
                    : String(field.value)
                }
                onChange={(e) =>
                  field.onChange(
                    e.target.value === ''
                      ? undefined
                      : parseFloat(e.target.value)
                  )
                }
                step={step}
                onWheel={(e) => (e.currentTarget as HTMLInputElement).blur()}
              />
            </div>
          </FormControl>
          {description && <FormDescription>{description}</FormDescription>}
          <FormMessage />
        </FormItem>
      )}
    />
  );

  const renderSelectField = (
    name: FieldPath<OnboardingFormValues>,
    label: string,
    placeholder: string,
    options: { value: string | number; label: string }[],
    description?: string
  ) => (
    <FormField
      control={form.control}
      name={name}
      render={({ field }) => (
        <FormItem>
          <FormLabel>{label}</FormLabel>
          <Select
            onValueChange={field.onChange}
            value={String(field.value || '')}
          >
            <FormControl>
              <div>
                <SelectTrigger>
                  <SelectValue placeholder={placeholder} />
                </SelectTrigger>
              </div>
            </FormControl>
            <SelectContent>
              {options.map((opt) => (
                <SelectItem key={String(opt.value)} value={String(opt.value)}>
                  {opt.label}
                </SelectItem>
              ))}
            </SelectContent>
          </Select>
          {description && <FormDescription>{description}</FormDescription>}
          <FormMessage />
        </FormItem>
      )}
    />
  );
=======
  if (!activeStepData) return <LoadingScreen loadingLabel='Loading step...' />;
>>>>>>> 932d5757

  if (!user)
    return <LoadingScreen loadingLabel='Loading user information...' />;

  const progressValue = (currentStep / onboardingStepsData.length) * 100;

  return (
    <TooltipProvider>
      <Card className='w-full max-w-2xl shadow-xl'>
        <CardHeader className='text-center'>
          <div className='flex justify-center items-center mb-4'>
            <Leaf className='h-10 w-10 text-primary' />
          </div>
          <Tooltip>
            <TooltipTrigger asChild>
              <span>
                <CardTitle className='text-2xl font-bold cursor-help'>
                  {activeStepData.title}
                </CardTitle>
              </span>
            </TooltipTrigger>
            <TooltipContent side='top' className='max-w-xs'>
              <p>{activeStepData.tooltipText}</p>
            </TooltipContent>
          </Tooltip>
          <CardDescription>{activeStepData.explanation}</CardDescription>
          <Progress value={progressValue} className='w-full mt-4' />
          <p className='text-sm text-muted-foreground mt-1'>
            Step {currentStep} of 5
          </p>
        </CardHeader>
        <CardContent>
          <Form {...form}>
            <form
              onSubmit={form.handleSubmit(processAndSaveData)}
              className='space-y-8'
            >
              {currentStep === 1 && (
                <div className='text-center p-4'>
                  {/* Welcome/Introduction content for step 1 */}
                </div>
              )}

              {currentStep === 2 && (
                <div className='grid grid-cols-1 md:grid-cols-2 gap-6'>
                  <NumberField<OnboardingFormValues>
                    name='age'
                    label='Age (Years)'
                    placeholder='e.g., 30'
                    step='1'
                    control={form.control}
                  />

                  <SelectField<OnboardingFormValues>
                    name='gender'
                    label='Biological Sex'
                    placeholder='Select sex'
                    options={genders}
                    control={form.control}
                  />

                  <NumberField<OnboardingFormValues>
                    name='height_cm'
                    label='Height (cm)'
                    placeholder='e.g., 175'
                    step='0.1'
                    control={form.control}
                  />

                  <NumberField<OnboardingFormValues>
                    name='current_weight'
                    label='Current Weight (kg)'
                    placeholder='e.g., 70'
                    step='0.1'
                    control={form.control}
                  />

                  <NumberField<OnboardingFormValues>
                    name='goal_weight_1m'
                    label='Target Weight After 1 Month (kg)'
                    placeholder='e.g., 68'
                    step='0.1'
                    control={form.control}
                  />

                  <NumberField<OnboardingFormValues>
                    name='ideal_goal_weight'
                    label='Long-Term Goal Weight (kg, Optional)'
                    placeholder='e.g., 65'
                    step='0.1'
                    control={form.control}
                  />

                  <SelectField<OnboardingFormValues>
                    name='activityLevel'
                    label='Physical Activity Level'
                    placeholder='Select activity level'
                    options={activityLevels}
                    control={form.control}
                  />

                  <SelectField<OnboardingFormValues>
                    name='dietGoalOnboarding'
                    label='Primary Diet Goal'
                    placeholder='Select your diet goal'
                    options={smartPlannerDietGoals}
                    control={form.control}
                  />
                </div>
              )}

              {currentStep === 3 && (
                <div className='space-y-4 p-4 border rounded-md bg-muted/50'>
                  <h3 className='text-lg font-semibold text-primary'>
                    Your Estimated Daily Targets:
                  </h3>
                  {calculatedTargets ? (
                    <>
                      <p>
                        <strong>Basal Metabolic Rate (BMR):</strong>{' '}
                        {calculatedTargets.bmr?.toFixed(0) ?? 'N/A'} kcal
                      </p>
                      <p>
                        <strong>Maintenance Calories (TDEE):</strong>{' '}
                        {calculatedTargets.tdee?.toFixed(0) ?? 'N/A'} kcal
                      </p>
                      <p className='font-bold text-primary mt-2'>
                        Target Daily Calories:{' '}
                        {calculatedTargets.finalTargetCalories?.toFixed(0) ??
                          'N/A'}{' '}
                        kcal
                      </p>
                      <p>
                        Target Protein:{' '}
                        {calculatedTargets.proteinGrams?.toFixed(1) ?? 'N/A'} g
                        (
                        {calculatedTargets.proteinTargetPct?.toFixed(0) ??
                          'N/A'}
                        %)
                      </p>
                      <p>
                        Target Carbs:{' '}
                        {calculatedTargets.carbGrams?.toFixed(1) ?? 'N/A'} g (
                        {calculatedTargets.carbTargetPct?.toFixed(0) ?? 'N/A'}%)
                      </p>
                      <p>
                        Target Fat:{' '}
                        {calculatedTargets.fatGrams?.toFixed(1) ?? 'N/A'} g (
                        {calculatedTargets.fatTargetPct?.toFixed(0) ?? 'N/A'}%)
                      </p>
                      <p className='text-sm'>
                        Estimated Weekly Progress:{' '}
                        {calculatedTargets.estimatedWeeklyWeightChangeKg &&
                        calculatedTargets.estimatedWeeklyWeightChangeKg <= 0
                          ? `${Math.abs(
                              calculatedTargets.estimatedWeeklyWeightChangeKg ??
                                0
                            ).toFixed(2)} kg deficit/week (Potential Loss)`
                          : `${(
                              calculatedTargets.estimatedWeeklyWeightChangeKg ??
                              0
                            )?.toFixed(2)} kg surplus/week (Potential Gain)`}
                      </p>
                    </>
                  ) : (
                    <p className='text-destructive flex items-center'>
                      <AlertCircle className='mr-2 h-4 w-4' /> Not enough
                      information from previous steps to calculate. Please go
                      back and complete required fields.
                    </p>
                  )}
                  <FormDescription className='text-xs mt-2'>
                    These are estimates. You can fine-tune these in the next
                    step or later in the app's tools.
                  </FormDescription>
                </div>
              )}

              {currentStep === 4 && (
                <div className='space-y-6 p-4 border rounded-md bg-muted/50'>
                  <h3 className='text-lg font-semibold text-primary mb-3'>
                    Customize Your Daily Targets
                  </h3>
                  <NumberField<OnboardingFormValues>
                    name='custom_total_calories'
                    label='Custom Total Calories (Optional)'
                    placeholder={`e.g., ${
                      calculatedTargets?.finalTargetCalories?.toFixed(0) ||
                      '2000'
                    }`}
                    description='Overrides system-calculated total daily calories.'
                    step='1'
                    control={form.control}
                  />
                  <NumberField<OnboardingFormValues>
                    name='custom_protein_per_kg'
                    label='Custom Protein (g/kg body weight) (Optional)'
                    placeholder={`e.g., ${
                      calculatedTargets?.proteinGrams &&
                      calculatedTargets?.current_weight_for_custom_calc
                        ? (
                            calculatedTargets.proteinGrams /
                            calculatedTargets.current_weight_for_custom_calc
                          ).toFixed(1)
                        : '1.6'
                    }`}
                    description='Sets your protein intake in grams per kg of your current body weight.'
                    step='0.1'
                    control={form.control}
                  />
                  <FormField
                    control={form.control}
                    name='remaining_calories_carb_pct'
                    render={({ field }) => {
                      const carbPct = field.value ?? 50;
                      const fatPct = 100 - carbPct;
                      return (
                        <FormItem>
                          <FormLabel>
                            Remaining Calories Split (Carbs %)
                          </FormLabel>
                          <FormControl>
                            <div>
                              <Slider
                                value={[carbPct]}
                                onValueChange={(value) =>
                                  field.onChange(value[0])
                                }
                                min={0}
                                max={100}
                                step={1}
                              />
                            </div>
                          </FormControl>
                          <div className='flex justify-between text-xs text-muted-foreground'>
                            <span>Carbs: {carbPct.toFixed(0)}%</span>
                            <span>Fat: {fatPct.toFixed(0)}%</span>
                          </div>
                          <FormMessage />
                        </FormItem>
                      );
                    }}
                  />
                  {customCalculatedTargets && (
                    <div className='mt-4 space-y-1'>
                      <h4 className='font-medium text-primary'>
                        Your Custom Plan:
                      </h4>
                      <p className='text-sm'>
                        Total Calories:{' '}
                        {customCalculatedTargets.finalTargetCalories?.toFixed(
                          0
                        ) ?? 'N/A'}{' '}
                        kcal
                      </p>
                      <p className='text-sm'>
                        Protein:{' '}
                        {customCalculatedTargets.proteinGrams?.toFixed(1) ??
                          'N/A'}
                        g (
                        {customCalculatedTargets.proteinTargetPct?.toFixed(0) ??
                          'N/A'}
                        %)
                      </p>
                      <p className='text-sm'>
                        Carbs:{' '}
                        {customCalculatedTargets.carbGrams?.toFixed(1) ?? 'N/A'}
                        g (
                        {customCalculatedTargets.carbTargetPct?.toFixed(0) ??
                          'N/A'}
                        %)
                      </p>
                      <p className='text-sm'>
                        Fat:{' '}
                        {customCalculatedTargets.fatGrams?.toFixed(1) ?? 'N/A'}g
                        (
                        {customCalculatedTargets.fatTargetPct?.toFixed(0) ??
                          'N/A'}
                        %)
                      </p>
                      <p className='text-sm'>
                        Estimated Weekly Progress:{' '}
                        {customCalculatedTargets.estimatedWeeklyWeightChangeKg &&
                        customCalculatedTargets.estimatedWeeklyWeightChangeKg <=
                          0
                          ? `${Math.abs(
                              customCalculatedTargets.estimatedWeeklyWeightChangeKg ??
                                0
                            ).toFixed(2)} kg deficit/week (Potential Loss)`
                          : `${(
                              customCalculatedTargets.estimatedWeeklyWeightChangeKg ??
                              0
                            )?.toFixed(2)} kg surplus/week (Potential Gain)`}
                      </p>
                    </div>
                  )}
                </div>
              )}

              {currentStep === 5 && (
                <div className='text-center space-y-4'>
                  <CheckCircle className='h-16 w-16 text-green-500 mx-auto' />
                  <p className='text-lg'>
                    You're all set! Your profile is complete.
                  </p>
                  <p className='text-muted-foreground'>
                    Click "Finish Onboarding" to save your profile and proceed
                    to the dashboard. You can then generate your first
                    AI-powered meal plan.
                  </p>
                </div>
              )}

              <div className='flex justify-between items-center pt-6'>
                <Button
                  type='button'
                  variant='outline'
                  onClick={handlePrevious}
                  disabled={currentStep === 1 || isSubmitting}
                >
                  Previous
                </Button>
                <div className='space-x-2'>
                  {activeStepData.isOptional && currentStep < 5 && (
                    <Button type='button' variant='ghost' onClick={handleSkip} disabled={isSubmitting}>
                      Skip
                    </Button>
                  )}
                  {currentStep < 5 ? (
                    <Button type='button' onClick={handleNext} disabled={isSubmitting}>
                      Next
                    </Button>
                  ) : (
                    <Button type='submit' disabled={isSubmitting}>
                      {isSubmitting ? (
                        <Loader2 className='mr-2 h-4 w-4 animate-spin' />
                      ) : null}
                      {isSubmitting ? 'Finishing...' : 'Finish Onboarding'}
                    </Button>
                  )}
                </div>
              </div>
            </form>
          </Form>
        </CardContent>
      </Card>
    </TooltipProvider>
  );
}<|MERGE_RESOLUTION|>--- conflicted
+++ resolved
@@ -361,19 +361,6 @@
       return;
     }
 
-<<<<<<< HEAD
-    const finalResults = customCalculatedTargets ?? calculatedTargets ?? null;
-
-    const profileDataToSave: Partial<FullProfileType> = {
-      age: data.age,
-      gender: data.gender,
-      height_cm: data.height_cm,
-      current_weight: data.current_weight,
-      goal_weight_1m: data.goal_weight_1m,
-      ideal_goal_weight: data.ideal_goal_weight,
-      activityLevel: data.activityLevel,
-      dietGoalOnboarding: data.dietGoalOnboarding,
-=======
     let processedData: Record<string, any> = { ...data };
 
     const arrayLikeFields: (keyof OnboardingFormValues)[] = [
@@ -465,8 +452,6 @@
 
     const firestoreReadyData: Partial<FullProfileType> = {
       ...preprocessDataForFirestore(processedData),
-      onboardingComplete: true,
->>>>>>> 932d5757
       smartPlannerData: {
         formValues: {
           age: data.age,
@@ -515,7 +500,6 @@
     }
   };
 
-<<<<<<< HEAD
   const renderNumberField = (
     name: FieldPath<OnboardingFormValues>,
     label: string,
@@ -528,7 +512,8 @@
       name={name}
       render={({ field }) => (
         <FormItem>
-          <FormLabel>{label}</FormLabel>
+          {' '}
+          <FormLabel>{label}</FormLabel>{' '}
           <FormControl>
             <div>
               <Input
@@ -553,9 +538,9 @@
                 onWheel={(e) => (e.currentTarget as HTMLInputElement).blur()}
               />
             </div>
-          </FormControl>
-          {description && <FormDescription>{description}</FormDescription>}
-          <FormMessage />
+          </FormControl>{' '}
+          {description && <FormDescription>{description}</FormDescription>}{' '}
+          <FormMessage />{' '}
         </FormItem>
       )}
     />
@@ -573,36 +558,43 @@
       name={name}
       render={({ field }) => (
         <FormItem>
-          <FormLabel>{label}</FormLabel>
+          {' '}
+          <FormLabel>{label}</FormLabel>{' '}
           <Select
             onValueChange={field.onChange}
             value={String(field.value || '')}
           >
+            {' '}
             <FormControl>
               <div>
                 <SelectTrigger>
-                  <SelectValue placeholder={placeholder} />
+                  {' '}
+                  <SelectValue placeholder={placeholder} />{' '}
                 </SelectTrigger>
               </div>
-            </FormControl>
+            </FormControl>{' '}
             <SelectContent>
+              {' '}
               {options.map((opt) => (
                 <SelectItem key={String(opt.value)} value={String(opt.value)}>
                   {opt.label}
                 </SelectItem>
-              ))}
-            </SelectContent>
-          </Select>
-          {description && <FormDescription>{description}</FormDescription>}
-          <FormMessage />
+              ))}{' '}
+            </SelectContent>{' '}
+          </Select>{' '}
+          {description && <FormDescription>{description}</FormDescription>}{' '}
+          <FormMessage />{' '}
         </FormItem>
       )}
     />
   );
-=======
-  if (!activeStepData) return <LoadingScreen loadingLabel='Loading step...' />;
->>>>>>> 932d5757
-
+
+  if (!activeStepData)
+    return (
+      <div className='flex justify-center items-center h-screen'>
+        <p>Loading step...</p>
+      </div>
+    );
   if (!user)
     return <LoadingScreen loadingLabel='Loading user information...' />;
 
