--- conflicted
+++ resolved
@@ -22,487 +22,5 @@
     return <CoachOnboardingForm />;
   }
 
-<<<<<<< HEAD
-  const handleSkip = () => {
-    if (activeStepData?.isOptional && currentStep < 5)
-      setCurrentStep((prev) => prev + 1);
-  };
-
-  const processAndSaveData = async (data: OnboardingFormValues) => {
-    const processedData: Record<string, any> = { ...data };
-
-    const arrayLikeFields: (keyof OnboardingFormValues)[] = [
-      'allergies',
-      'preferred_cuisines',
-      'dispreferrred_cuisines',
-      'preferred_ingredients',
-      'dispreferrred_ingredients',
-      'preferred_micronutrients',
-      'medical_conditions',
-      'medications',
-    ];
-
-    arrayLikeFields.forEach((field) => {
-      if (
-        typeof processedData[field] === 'string' &&
-        (processedData[field] as string).trim() !== ''
-      ) {
-        processedData[field] = (processedData[field] as string)
-          .split(',')
-          .map((s) => s.trim())
-          .filter((s) => s);
-      } else if (
-        typeof processedData[field] === 'string' &&
-        (processedData[field] as string).trim() === ''
-      ) {
-        processedData[field] = [];
-      } else if (
-        processedData[field] === undefined ||
-        processedData[field] === null
-      ) {
-        processedData[field] = [];
-      }
-    });
-
-    const profileToEdit = {
-      is_onboarding_complete: true,
-      age: processedData.age,
-      biological_sex: processedData.biological_sex,
-      height_cm: processedData.height_cm,
-      current_weight_kg: processedData.current_weight_kg,
-      target_weight_1month_kg: processedData.target_weight_1month_kg,
-      long_term_goal_weight_kg: processedData.long_term_goal_weight_kg,
-      physical_activity_level: processedData.physical_activity_level,
-      primary_diet_goal: processedData.primary_diet_goal,
-    };
-
-    // Filter out null, undefined, and empty values
-    Object.keys(profileToEdit).forEach(key => {
-      if (profileToEdit[key as keyof typeof profileToEdit] === null || 
-          profileToEdit[key as keyof typeof profileToEdit] === undefined || 
-          profileToEdit[key as keyof typeof profileToEdit] === '') {
-        delete profileToEdit[key as keyof typeof profileToEdit];
-      }
-    });
-
-    const planToEdit = {
-      bmr_kcal: calculatedTargets?.bmr_kcal ?? null,
-      maintenance_calories_tdee:
-        calculatedTargets?.maintenance_calories_tdee ?? null,
-      target_daily_calories: calculatedTargets?.target_daily_calories ?? null,
-      target_protein_g: calculatedTargets?.target_protein_g ?? null,
-      target_protein_percentage:
-        calculatedTargets?.target_protein_percentage ?? null,
-      target_carbs_g: calculatedTargets?.target_carbs_g ?? null,
-      target_carbs_percentage:
-        calculatedTargets?.target_carbs_percentage ?? null,
-      target_fat_g: calculatedTargets?.target_fat_g ?? null,
-      target_fat_percentage: calculatedTargets?.target_fat_percentage ?? null,
-
-      custom_total_calories: processedData.custom_total_calories ?? null,
-      custom_protein_per_kg: processedData.custom_protein_per_kg ?? null,
-      remaining_calories_carbs_percentage:
-        processedData.remaining_calories_carbs_percentage ?? null,
-
-      custom_total_calories_final:
-        customCalculatedTargets?.custom_total_calories_final ?? null,
-      custom_protein_g: customCalculatedTargets?.custom_protein_g ?? null,
-      custom_protein_percentage:
-        customCalculatedTargets?.custom_protein_percentage ?? null,
-      custom_carbs_g: customCalculatedTargets?.custom_carbs_g ?? null,
-      custom_carbs_percentage:
-        customCalculatedTargets?.custom_carbs_percentage ?? null,
-      custom_fat_g: customCalculatedTargets?.custom_fat_g ?? null,
-      custom_fat_percentage:
-        customCalculatedTargets?.custom_fat_percentage ?? null,
-    };
-
-    try {
-      // Save profile first
-      await editProfile(profileToEdit);
-
-      // Small delay to ensure profile is committed
-      await new Promise(resolve => setTimeout(resolve, 100));
-
-      // Save plan if targets exist
-      if (calculatedTargets) {
-        await editPlan(planToEdit);
-      }
-
-      router.push('/dashboard');
-    } catch (error: any) {
-      toast({
-        title: 'Error Saving Profile',
-        description: error,
-        variant: 'destructive',
-      });
-    }
-  };
-
-  if (!activeStepData) return <LoadingScreen loadingLabel='Loading step...' />;
-
-  const progressValue = (currentStep / onboardingStepsData.length) * 100;
-
-  return (
-    <TooltipProvider>
-      <Card className='w-full max-w-2xl shadow-xl'>
-        <CardHeader className='text-center'>
-          <div className='flex justify-center items-center mb-4'>
-            <Leaf className='h-10 w-10 text-primary' />
-          </div>
-          <Tooltip>
-            <TooltipTrigger asChild>
-              <span>
-                <CardTitle className='text-2xl font-bold cursor-help'>
-                  {activeStepData.title}
-                </CardTitle>
-              </span>
-            </TooltipTrigger>
-            <TooltipContent side='top' className='max-w-xs'>
-              <p>{activeStepData.tooltipText}</p>
-            </TooltipContent>
-          </Tooltip>
-          <CardDescription>{activeStepData.explanation}</CardDescription>
-          <Progress value={progressValue} className='w-full mt-4' />
-          <p className='text-sm text-muted-foreground mt-1'>
-            Step {currentStep} of 5
-          </p>
-        </CardHeader>
-        <CardContent>
-          <Form {...form}>
-            <form
-              onSubmit={form.handleSubmit((data) => processAndSaveData(data))}
-              className='space-y-8'
-            >
-              {currentStep === 1 && (
-                <div className='text-center p-4'>
-                  {/* Welcome/Introduction content for step 1 */}
-                </div>
-              )}
-
-              {currentStep === 2 && (
-                <div className='grid grid-cols-1 md:grid-cols-2 gap-6'>
-                  <NumberField
-                    name='age'
-                    label='Age (Years)'
-                    placeholder='e.g., 30'
-                    step='1'
-                    control={form.control}
-                  />
-
-                  <SelectField
-                    name='biological_sex'
-                    label='Biological Sex'
-                    placeholder='Select sex'
-                    options={genders}
-                    control={form.control}
-                  />
-
-                  <NumberField
-                    name='height_cm'
-                    label='Height (cm)'
-                    placeholder='e.g., 175'
-                    step='0.1'
-                    control={form.control}
-                  />
-
-                  <NumberField
-                    name='current_weight_kg'
-                    label='Current Weight (kg)'
-                    placeholder='e.g., 70'
-                    step='0.1'
-                    control={form.control}
-                  />
-
-                  <NumberField
-                    name='target_weight_1month_kg'
-                    label='Target Weight After 1 Month (kg)'
-                    placeholder='e.g., 68'
-                    step='0.1'
-                    control={form.control}
-                  />
-
-                  <NumberField
-                    name='long_term_goal_weight_kg'
-                    label='Long-Term Goal Weight (kg, Optional)'
-                    placeholder='e.g., 65'
-                    step='0.1'
-                    control={form.control}
-                  />
-
-                  <SelectField
-                    name='physical_activity_level'
-                    label='Physical Activity Level'
-                    placeholder='Select activity level'
-                    options={activityLevels}
-                    control={form.control}
-                  />
-
-                  <SelectField
-                    name='primary_diet_goal'
-                    label='Primary Diet Goal'
-                    placeholder='Select your diet goal'
-                    options={smartPlannerDietGoals}
-                    control={form.control}
-                  />
-                </div>
-              )}
-
-              {currentStep === 3 && (
-                <div className='space-y-4 p-4 border rounded-md bg-muted/50'>
-                  <h3 className='text-lg font-semibold text-primary'>
-                    Your Estimated Daily Targets:
-                  </h3>
-                  {calculatedTargets ? (
-                    <>
-                      <p>
-                        <strong>Basal Metabolic Rate (BMR):</strong>{' '}
-                        {calculatedTargets.bmr_kcal?.toFixed(0) ?? 'N/A'} kcal
-                      </p>
-                      <p>
-                        <strong>Maintenance Calories (TDEE):</strong>{' '}
-                        {calculatedTargets.maintenance_calories_tdee?.toFixed(
-                          0
-                        ) ?? 'N/A'}{' '}
-                        kcal
-                      </p>
-                      <p className='font-bold text-primary mt-2'>
-                        Target Daily Calories:{' '}
-                        {calculatedTargets.target_daily_calories?.toFixed(0) ??
-                          'N/A'}{' '}
-                        kcal
-                      </p>
-                      <p>
-                        Target Protein:{' '}
-                        {calculatedTargets.target_protein_g?.toFixed(1) ??
-                          'N/A'}{' '}
-                        g (
-                        {calculatedTargets.target_protein_percentage?.toFixed(
-                          0
-                        ) ?? 'N/A'}
-                        %)
-                      </p>
-                      <p>
-                        Target Carbs:{' '}
-                        {calculatedTargets.target_carbs_g?.toFixed(1) ?? 'N/A'}{' '}
-                        g (
-                        {calculatedTargets.target_carbs_percentage?.toFixed(
-                          0
-                        ) ?? 'N/A'}
-                        %)
-                      </p>
-                      <p>
-                        Target Fat:{' '}
-                        {calculatedTargets.target_fat_g?.toFixed(1) ?? 'N/A'} g
-                        (
-                        {calculatedTargets.target_fat_percentage?.toFixed(0) ??
-                          'N/A'}
-                        %)
-                      </p>
-                      <p className='text-sm'>
-                        Estimated Weekly Progress:{' '}
-                        {calculatedTargets.estimated_weekly_weight_change_kg &&
-                        calculatedTargets.estimated_weekly_weight_change_kg <= 0
-                          ? `${Math.abs(
-                              calculatedTargets.estimated_weekly_weight_change_kg ??
-                                0
-                            ).toFixed(2)} kg deficit/week (Potential Loss)`
-                          : `${(
-                              calculatedTargets.estimated_weekly_weight_change_kg ??
-                              0
-                            )?.toFixed(2)} kg surplus/week (Potential Gain)`}
-                      </p>
-                    </>
-                  ) : (
-                    <p className='text-destructive flex items-center'>
-                      <AlertCircle className='mr-2 h-4 w-4' /> Not enough
-                      information from previous steps to calculate. Please go
-                      back and complete required fields.
-                    </p>
-                  )}
-                  <FormDescription className='text-xs mt-2'>
-                    These are estimates. You can fine-tune these in the next
-                    step or later in the app&apos;s tools.
-                  </FormDescription>
-                </div>
-              )}
-
-              {currentStep === 4 && (
-                <div className='space-y-6 p-4 border rounded-md bg-muted/50'>
-                  <h3 className='text-lg font-semibold text-primary mb-3'>
-                    Customize Your Daily Targets
-                  </h3>
-                  <NumberField
-                    name='custom_total_calories'
-                    label='Custom Total Calories (Optional)'
-                    placeholder={`e.g., ${
-                      calculatedTargets?.target_daily_calories?.toFixed(0) ||
-                      '2000'
-                    }`}
-                    description='Overrides system-calculated total daily calories.'
-                    step='1'
-                    control={form.control}
-                  />
-                  <NumberField
-                    name='custom_protein_per_kg'
-                    label='Custom Protein (g/kg body weight) (Optional)'
-                    placeholder={`e.g., ${
-                      calculatedTargets?.target_protein_g &&
-                      calculatedTargets?.current_weight_for_custom_calc
-                        ? (
-                            calculatedTargets.target_protein_g /
-                            calculatedTargets.current_weight_for_custom_calc
-                          ).toFixed(1)
-                        : '1.6'
-                    }`}
-                    description='Sets your protein intake in grams per kg of your current body weight.'
-                    step='0.1'
-                    control={form.control}
-                  />
-                  <FormField
-                    control={form.control}
-                    name='remaining_calories_carbs_percentage'
-                    render={({ field }) => {
-                      const carbPct = field.value ?? 50;
-                      const fatPct = 100 - carbPct;
-                      return (
-                        <FormItem>
-                          <FormLabel>
-                            Remaining Calories Split (Carbs %)
-                          </FormLabel>
-                          <FormControl>
-                            <div>
-                              <Slider
-                                value={[carbPct]}
-                                onValueChange={(value) =>
-                                  field.onChange(value[0])
-                                }
-                                min={0}
-                                max={100}
-                                step={1}
-                              />
-                            </div>
-                          </FormControl>
-                          <div className='flex justify-between text-xs text-muted-foreground'>
-                            <span>Carbs: {carbPct.toFixed(0)}%</span>
-                            <span>Fat: {fatPct.toFixed(0)}%</span>
-                          </div>
-                          <FormMessage />
-                        </FormItem>
-                      );
-                    }}
-                  />
-                  {customCalculatedTargets && (
-                    <div className='mt-4 space-y-1'>
-                      <h4 className='font-medium text-primary'>
-                        Your Custom Plan:
-                      </h4>
-                      <p className='text-sm'>
-                        Total Calories:{' '}
-                        {customCalculatedTargets.custom_total_calories_final?.toFixed(
-                          0
-                        ) ?? 'N/A'}{' '}
-                        kcal
-                      </p>
-                      <p className='text-sm'>
-                        Protein:{' '}
-                        {customCalculatedTargets.custom_protein_g?.toFixed(1) ??
-                          'N/A'}
-                        g (
-                        {customCalculatedTargets.custom_protein_percentage?.toFixed(
-                          0
-                        ) ?? 'N/A'}
-                        %)
-                      </p>
-                      <p className='text-sm'>
-                        Carbs:{' '}
-                        {customCalculatedTargets.custom_carbs_g?.toFixed(1) ??
-                          'N/A'}
-                        g (
-                        {customCalculatedTargets.custom_carbs_percentage?.toFixed(
-                          0
-                        ) ?? 'N/A'}
-                        %)
-                      </p>
-                      <p className='text-sm'>
-                        Fat:{' '}
-                        {customCalculatedTargets.custom_fat_g?.toFixed(1) ??
-                          'N/A'}
-                        g (
-                        {customCalculatedTargets.custom_fat_percentage?.toFixed(
-                          0
-                        ) ?? 'N/A'}
-                        %)
-                      </p>
-                      <p className='text-sm'>
-                        Estimated Weekly Progress:{' '}
-                        {customCalculatedTargets.estimated_weekly_weight_change_kg &&
-                        customCalculatedTargets.estimated_weekly_weight_change_kg <=
-                          0
-                          ? `${Math.abs(
-                              customCalculatedTargets.estimated_weekly_weight_change_kg ??
-                                0
-                            ).toFixed(2)} kg deficit/week (Potential Loss)`
-                          : `${(
-                              customCalculatedTargets.estimated_weekly_weight_change_kg ??
-                              0
-                            )?.toFixed(2)} kg surplus/week (Potential Gain)`}
-                      </p>
-                    </div>
-                  )}
-                </div>
-              )}
-
-              {currentStep === 5 && (
-                <div className='text-center space-y-4'>
-                  <CheckCircle className='h-16 w-16 text-green-500 mx-auto' />
-                  <p className='text-lg'>
-                    You&apos;re all set! Your profile is complete.
-                  </p>
-                  <p className='text-muted-foreground'>
-                    Click &quot;Finish Onboarding&quot; to save your profile and
-                    proceed to the dashboard. You can then generate your first
-                    AI-powered meal plan.
-                  </p>
-                </div>
-              )}
-
-              <div className='flex justify-between items-center pt-6'>
-                <Button
-                  type='button'
-                  variant='outline'
-                  onClick={handlePrevious}
-                  disabled={currentStep === 1}
-                >
-                  Previous
-                </Button>
-                <div className='space-x-2'>
-                  {activeStepData.isOptional && currentStep < 5 && (
-                    <Button type='button' variant='ghost' onClick={handleSkip}>
-                      Skip
-                    </Button>
-                  )}
-                  {currentStep < 5 ? (
-                    <Button type='button' onClick={handleNext}>
-                      Next
-                    </Button>
-                  ) : (
-                    <Button
-                      onClick={() => processAndSaveData(form.getValues())}
-                      type='submit'
-                    >
-                      Finish Onboarding
-                    </Button>
-                  )}
-                </div>
-              </div>
-            </form>
-          </Form>
-        </CardContent>
-      </Card>
-    </TooltipProvider>
-  );
-=======
   return <ClientOnboardingForm />;
->>>>>>> 2075217e
 }