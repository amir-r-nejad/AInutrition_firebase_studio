--- conflicted
+++ resolved
@@ -13,42 +13,37 @@
 
   return user;
 }
-<<<<<<< HEAD
 
-export async function getUserProfile(): Promise<BaseProfileData | null> {
-=======
 export async function getUserProfile(
   userId?: string
 ): Promise<BaseProfileData> {
->>>>>>> 547302f6
   const supabase = await createClient();
   const targetUserId = userId || (await getUser()).id;
 
-  const { data } = await supabase
+  if (!targetUserId) throw new Error('User not authenticated');
+
+  const { data, error } = await supabase
     .from('profile')
     .select('*')
     .eq('user_id', targetUserId)
     .single();
 
-  return data as BaseProfileData | null;
+  if (error) throw new Error(`Failed to get user profile: ${error.message}`);
+  if (!data) throw new Error('User profile not found');
+
+  return data as BaseProfileData;
 }
 
-<<<<<<< HEAD
-export async function getUserPlan(): Promise<UserPlanType | null> {
+export async function getUserPlan(userId?: string): Promise<UserPlanType | null> {
   const supabase = await createClient();
+  const targetUserId = userId || (await getUser()).id;
 
-  const {
-    data: { user },
-    error: authError,
-  } = await supabase.auth.getUser();
-
-  if (authError) throw new Error(`Authentication error: ${authError.message}`);
-  if (!user) throw new Error('Unauthorized access!');
+  if (!targetUserId) throw new Error('User not authenticated');
 
   const { data, error } = await supabase
     .from('smart_plan')
     .select('*')
-    .eq('user_id', user.id)
+    .eq('user_id', targetUserId)
     .single();
 
   if (error) {
@@ -62,18 +57,11 @@
   return data as UserPlanType;
 }
 
-export async function getMealPlan(): Promise<MealPlans> {
-  const supabase = await createClient();
-  const user = await getUser();
-
-  if (!user?.id) throw new Error('User not authenticated');
-=======
 export async function getMealPlan(userId?: string): Promise<MealPlans> {
   const supabase = await createClient();
   const targetUserId = userId || (await getUser()).id;
 
   if (!targetUserId) throw new Error('User not authenticated');
->>>>>>> 547302f6
 
   const { data, error } = await supabase
     .from('meal_plans')
@@ -89,22 +77,6 @@
   }
 
   return data as MealPlans;
-}
-export async function getUserPlan(userId?: string): Promise<UserPlanType> {
-  const supabase = await createClient();
-  const targetUserId = userId || (await getUser()).id;
-
-  if (!targetUserId) throw new Error('User not authenticated');
-
-  const { data } = await supabase
-    .from('smart_plan')
-    .select('*')
-    .eq('user_id', targetUserId)
-    .single();
-
-  if (!data) throw new Error('User plan not found');
-
-  return data as UserPlanType;
 }
 
 export async function getProfileById(
