import { getApp, getApps, initializeApp } from 'firebase/app';
import { applyActionCode, getAuth } from 'firebase/auth';
import { getFirestore } from 'firebase/firestore';
import { getStorage } from 'firebase/storage';
<<<<<<< HEAD

const firebaseConfig = {
  apiKey: "AIzaSyBJQkR3v-DtLo7bRZ3nhENneMeT54OLkKA",
  authDomain: "project2-52c08.firebaseapp.com",
  projectId: "project2-52c08",
  storageBucket: "project2-52c08.firebasestorage.app",
  messagingSenderId: "132408690151",
  appId: "1:132408690151:web:bb74c7c4a353a07bec6942",
  measurementId: "G-89TMTTT0B7"
};

// Initialize Firebase
const app = !getApps().length ? initializeApp(firebaseConfig) : getApp();
const auth = getAuth(app);
const db = getFirestore(app);
const storage = getStorage(app);

export { app, auth, db, storage };

export const applyActionCodeForVerification = (oobCode: string) => {
  return applyActionCode(auth, oobCode);
};
=======
import { firebaseConfig } from '../constants';
import { Analytics, getAnalytics, isSupported } from 'firebase/analytics';

// Initialize Firebase
export const app = !getApps().length ? initializeApp(firebaseConfig) : getApp();
export const auth = getAuth(app);
export const db = getFirestore(app);
export const storage = getStorage(app);
export const applyActionCodeForVerification = (oobCode: string) =>
  applyActionCode(auth, oobCode);

let analytics: Analytics | null;
if (typeof window !== 'undefined') {
  isSupported()
    .then((supported) => {
      if (supported) {
        analytics = getAnalytics(app);
        console.log('Firebase Analytics initialized successfully');
      } else console.log('Firebase Analytics not supported in this browser');
    })
    .catch((error) => {
      console.error('Error checking analytics support:', error);
    });
}

export { analytics };
>>>>>>> 932d5757
<|MERGE_RESOLUTION|>--- conflicted
+++ resolved
@@ -2,32 +2,7 @@
 import { applyActionCode, getAuth } from 'firebase/auth';
 import { getFirestore } from 'firebase/firestore';
 import { getStorage } from 'firebase/storage';
-<<<<<<< HEAD
-
-const firebaseConfig = {
-  apiKey: "AIzaSyBJQkR3v-DtLo7bRZ3nhENneMeT54OLkKA",
-  authDomain: "project2-52c08.firebaseapp.com",
-  projectId: "project2-52c08",
-  storageBucket: "project2-52c08.firebasestorage.app",
-  messagingSenderId: "132408690151",
-  appId: "1:132408690151:web:bb74c7c4a353a07bec6942",
-  measurementId: "G-89TMTTT0B7"
-};
-
-// Initialize Firebase
-const app = !getApps().length ? initializeApp(firebaseConfig) : getApp();
-const auth = getAuth(app);
-const db = getFirestore(app);
-const storage = getStorage(app);
-
-export { app, auth, db, storage };
-
-export const applyActionCodeForVerification = (oobCode: string) => {
-  return applyActionCode(auth, oobCode);
-};
-=======
 import { firebaseConfig } from '../constants';
-import { Analytics, getAnalytics, isSupported } from 'firebase/analytics';
 
 // Initialize Firebase
 export const app = !getApps().length ? initializeApp(firebaseConfig) : getApp();
@@ -35,21 +10,4 @@
 export const db = getFirestore(app);
 export const storage = getStorage(app);
 export const applyActionCodeForVerification = (oobCode: string) =>
-  applyActionCode(auth, oobCode);
-
-let analytics: Analytics | null;
-if (typeof window !== 'undefined') {
-  isSupported()
-    .then((supported) => {
-      if (supported) {
-        analytics = getAnalytics(app);
-        console.log('Firebase Analytics initialized successfully');
-      } else console.log('Firebase Analytics not supported in this browser');
-    })
-    .catch((error) => {
-      console.error('Error checking analytics support:', error);
-    });
-}
-
-export { analytics };
->>>>>>> 932d5757
+  applyActionCode(auth, oobCode);