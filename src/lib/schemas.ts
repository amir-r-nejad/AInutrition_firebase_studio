<<<<<<< HEAD
import { z } from 'zod';

// User Profile Schema
export const BaseProfileSchema = z.object({
  user_id: z.string(),
  full_name: z.string().nullable(),
  age: z.number().nullable(),
  gender: z.enum(['Male', 'Female', 'Other']).nullable(),
  height_cm: z.number().nullable(),
  current_weight: z.number().nullable(),
  target_weight: z.number().nullable(),
  body_fat_percentage: z.number().nullable(),
  target_body_fat: z.number().nullable(),
  activity_level: z.enum(['Sedentary', 'Moderate', 'Active', 'Very Active']).nullable(),
  dietary_preferences: z.string().nullable(),
  allergies: z.string().nullable(),
  medical_conditions: z.string().nullable(),
  // New fitness-related fields
  fitness_history: z.string().nullable(),
  injuries_limitations: z.string().nullable(),
  fitness_goals: z.string().nullable(),
  preferred_workout_type: z.enum(['Cardio', 'Strength', 'Mixed', 'Flexibility']).nullable(),
  workout_experience: z.enum(['Beginner', 'Intermediate', 'Advanced']).nullable(),
  created_at: z.string().nullable(),
  updated_at: z.string().nullable(),
=======
import * as z from 'zod';
import {
  activityLevels as allActivityLevels,
  genders,
  preferredDiets,
  smartPlannerDietGoals,
} from './constants';

export const preprocessOptionalNumber = (val: unknown) => {
  if (val === '' || val === null || val === undefined) {
    return undefined;
  }
  const num = Number(val);
  return isNaN(num) ? undefined : num;
};

export function preprocessDataForFirestore(
  data: Record<string, any> | null | undefined
): Record<string, any> | null | any[] {
  if (data === null || data === undefined) return null;

  if (typeof data !== 'object' || data instanceof Date) {
    return data === undefined ? null : data;
  }

  if (Array.isArray(data)) {
    return data.map((item) => preprocessDataForFirestore(item));
  }

  const processedData: Record<string, any> = {};
  for (const key in data) {
    if (Object.prototype.hasOwnProperty.call(data, key)) {
      const value = data[key];
      processedData[key] = preprocessDataForFirestore(value);
    }
  }
  return processedData;
}

export const ProfileFormSchema = z.object({
  name: z.string().min(1, 'Name is required.').optional(),
  user_role: z
    .enum(['client', 'coach'], {
      required_error: 'User role is required.',
    })
    .nullable()
    .optional(),
  subscription_status: z.string().nullable().optional(),
  long_term_goal_weight_kg: z
    .union([z.string(), z.number()])
    .transform((val) => {
      if (typeof val === 'number') return val;
      if (typeof val === 'string') return val === '' ? undefined : Number(val);

      return undefined;
    })
    .refine((val) => val === undefined || (!isNaN(val) && val > 0), {
      message: 'Goal weight must be a positive number',
    })
    .optional(),
  // Medical Info & Physical Limitations
  pain_mobility_issues: z.array(z.string()).nullable().optional(),
  injuries: z.array(z.string()).nullable().optional(),
  surgeries: z.array(z.string()).nullable().optional(),
  // Exercise Preferences
  exercise_goals: z.array(z.string()).nullable().optional(),
  preferred_exercise_types: z.array(z.string()).nullable().optional(),
  exercise_frequency: z.string().nullable().optional(),
  typical_exercise_intensity: z.string().nullable().optional(),
  equipment_access: z.array(z.string()).nullable().optional(),
  // Added fields
  biological_sex: z
    .enum(genders.map((g) => g.value) as [string, ...string[]])
    .nullable()
    .optional(),
  current_weight_kg: z.coerce
    .number()
    .min(20, 'Weight must be at least 20kg')
    .max(500)
    .nullable()
    .optional(),
  height_cm: z.coerce
    .number()
    .min(50, 'Height must be at least 50cm')
    .max(300)
    .nullable()
    .optional(),
  age: z.coerce
    .number()
    .min(1, 'Age is required')
    .max(120)
    .nullable()
    .optional(),
  physical_activity_level: z
    .enum(allActivityLevels.map((al) => al.value) as [string, ...string[]])
    .nullable()
    .optional(),
  primary_diet_goal: z
    .enum(smartPlannerDietGoals.map((g) => g.value) as [string, ...string[]])
    .nullable()
    .optional(),
>>>>>>> 2075217e
});

export type BaseProfileData = z.infer<typeof BaseProfileSchema>;

<<<<<<< HEAD
// Profile Form Schema for editing
export const ProfileFormSchema = z.object({
  full_name: z.string().nullable(),
  age: z.number().nullable(),
  gender: z.enum(['Male', 'Female', 'Other']).nullable(),
  height_cm: z.number().nullable(),
  current_weight: z.number().nullable(),
  target_weight: z.number().nullable(),
  body_fat_percentage: z.number().nullable(),
  target_body_fat: z.number().nullable(),
  activity_level: z.enum(['Sedentary', 'Moderate', 'Active', 'Very Active']).nullable(),
  dietary_preferences: z.string().nullable(),
  allergies: z.string().nullable(),
  medical_conditions: z.string().nullable(),
  fitness_history: z.string().nullable(),
  injuries_limitations: z.string().nullable(),
  fitness_goals: z.string().nullable(),
  preferred_workout_type: z.enum(['Cardio', 'Strength', 'Mixed', 'Flexibility']).nullable(),
  workout_experience: z.enum(['Beginner', 'Intermediate', 'Advanced']).nullable(),
=======
  // Additional fields from the data structure
  custom_protein_per_kg?: number | null;
  custom_total_calories?: number | null;
  remaining_calories_carbs_percentage?: number | null;
  target_carbs_g?: number | null;
  target_carbs_percentage?: number | null;
  target_daily_calories?: number | null;
  target_fat_g?: number | null;
  target_fat_percentage?: number | null;
  target_protein_g?: number | null;
  target_protein_percentage?: number | null;

  proteinCalories?: number | null;
  carbCalories?: number | null;
  fatCalories?: number | null;
}

// Base fields for onboarding/profile data used by tools
export interface BaseProfileData {
  name: string;
  user_role?: string;
  age?: number;
  biological_sex?: string;
  height_cm?: number;
  current_weight_kg?: number;
  target_weight_1month_kg?: number;
  long_term_goal_weight_kg?: number;
  physical_activity_level?: string;
  primary_diet_goal?: string;

  // Body Composition
  bf_current?: number;
  bf_target?: number;
  bf_ideal?: number;
  mm_current?: number;
  mm_target?: number;
  mm_ideal?: number;
  bw_current?: number;
  bw_target?: number;
  bw_ideal?: number;

  // Measurements
  waist_current?: number;
  waist_goal_1m?: number;
  waist_ideal?: number;
  hips_current?: number;
  hips_goal_1m?: number;
  hips_ideal?: number;
  right_leg_current?: number;
  right_leg_goal_1m?: number;
  right_leg_ideal?: number;
  left_leg_current?: number;
  left_leg_goal_1m?: number;
  left_leg_ideal?: number;
  right_arm_current?: number;
  right_arm_goal_1m?: number;
  right_arm_ideal?: number;
  left_arm_current?: number;
  left_arm_goal_1m?: number;
  left_arm_ideal?: number;

  is_onboarding_complete?: boolean;
  subscription_status?: string;

  // Exercise related
  pain_mobility_issues?: string[];
  injuries?: string[];
  surgeries?: string[];
  exercise_goals?: string[];
  preferred_exercise_types?: string[];
  exercise_frequency?: string;
  typical_exercise_intensity?: string;
  equipment_access?: string[];

  // Diet preferences
  preferred_diet?: string;
  allergies?: string[];
  preferred_cuisines?: string[];
  dispreferrred_cuisines?: string[];
  preferred_ingredients?: string[];
  dispreferrred_ingredients?: string[];
  preferred_micronutrients?: string[];
  medical_conditions?: string[];
  medications?: string[];

  meal_distributions?: MealMacroDistribution[] | null;
}

export const MealMacroDistributionSchema = z.object({
  mealName: z.string(),
  calories_pct: z.coerce
    .number()
    .min(0, '% must be >= 0')
    .max(100, '% must be <= 100')
    .default(0),
});
export type MealMacroDistribution = z.infer<typeof MealMacroDistributionSchema>;

export const MacroSplitterFormSchema = z
  .object({
    meal_distributions: z
      .array(MealMacroDistributionSchema)
      .length(6, `Must have 6 meal entries.`),
  })
  .superRefine((data, ctx) => {
    const checkSum = (
      macroKey: keyof Omit<MealMacroDistribution, 'mealName'>,
      macroName: string
    ) => {
      const sum = data.meal_distributions.reduce(
        (acc, meal) => acc + (Number(meal[macroKey]) || 0),
        0
      );
      if (Math.abs(sum - 100) > 0.01) {
        ctx.addIssue({
          code: z.ZodIssueCode.custom,
          message: `Total ${macroName} percentages must sum to 100%. Current sum: ${sum.toFixed(
            0
          )}%`,
          path: ['mealDistributions'],
        });
      }
    };
    checkSum('calories_pct', 'Calorie');
  });
export type MacroSplitterFormValues = z.infer<typeof MacroSplitterFormSchema>;

export const SmartCaloriePlannerFormSchema = z.object({
  user_role: z
    .enum(['client', 'coach'], {
      required_error: 'User role is required.',
    })
    .nullable(),
  age: z.coerce
    .number()
    .int('Age must be a whole number (e.g., 30, not 30.5).')
    .positive('Age must be a positive number.')
    .nullable(),
  biological_sex: z
    .enum(genders.map((g) => g.value) as [string, ...string[]], {
      required_error: 'Gender is required.',
    })
    .nullable(),
  height_cm: z.coerce
    .number()
    .positive('Height must be a positive number.')
    .nullable(),
  current_weight_kg: z.coerce
    .number()
    .positive('Current weight must be a positive number.')
    .nullable(),
  target_weight_1month_kg: z.coerce
    .number()
    .positive('1-Month Goal Weight must be a positive number.')
    .nullable(),
  long_term_goal_weight_kg: z
    .preprocess(
      preprocessOptionalNumber,
      z.coerce
        .number()
        .positive('Long-term Goal Weight must be positive if provided.')
        .optional()
    )
    .nullable(),
  physical_activity_level: z
    .enum(allActivityLevels.map((al) => al.value) as [string, ...string[]], {
      required_error: 'Activity level is required.',
    })
    .nullable(),
  primary_diet_goal: z
    .enum(smartPlannerDietGoals.map((g) => g.value) as [string, ...string[]], {
      required_error: 'Diet goal is required.',
    })
    .nullable(),

  bf_current: z
    .preprocess(
      preprocessOptionalNumber,
      z.coerce
        .number()
        .min(0, 'Must be >= 0')
        .max(100, 'Body fat % must be between 0 and 100.')
        .optional()
    )
    .nullable(),
  bf_target: z
    .preprocess(
      preprocessOptionalNumber,
      z.coerce
        .number()
        .min(0, 'Must be >= 0')
        .max(100, 'Target body fat % must be between 0 and 100.')
        .optional()
    )
    .nullable(),
  bf_ideal: z
    .preprocess(
      preprocessOptionalNumber,
      z.coerce.number().min(0).max(100).optional()
    )
    .nullable(),
  mm_current: z
    .preprocess(
      preprocessOptionalNumber,
      z.coerce.number().min(0).max(100).optional()
    )
    .nullable(),
  mm_target: z
    .preprocess(
      preprocessOptionalNumber,
      z.coerce.number().min(0).max(100).optional()
    )
    .nullable(),
  mm_ideal: z
    .preprocess(
      preprocessOptionalNumber,
      z.coerce.number().min(0).max(100).optional()
    )
    .nullable(),
  bw_current: z
    .preprocess(
      preprocessOptionalNumber,
      z.coerce.number().min(0).max(100).optional()
    )
    .nullable(),
  bw_target: z
    .preprocess(
      preprocessOptionalNumber,
      z.coerce.number().min(0).max(100).optional()
    )
    .nullable(),
  bw_ideal: z
    .preprocess(
      preprocessOptionalNumber,
      z.coerce.number().min(0).max(100).optional()
    )
    .nullable(),

  waist_current: z
    .preprocess(preprocessOptionalNumber, z.coerce.number().min(0).optional())
    .nullable(),
  waist_goal_1m: z
    .preprocess(preprocessOptionalNumber, z.coerce.number().min(0).optional())
    .nullable(),
  waist_ideal: z
    .preprocess(preprocessOptionalNumber, z.coerce.number().min(0).optional())
    .nullable(),
  hips_current: z
    .preprocess(preprocessOptionalNumber, z.coerce.number().min(0).optional())
    .nullable(),
  hips_goal_1m: z
    .preprocess(preprocessOptionalNumber, z.coerce.number().min(0).optional())
    .nullable(),
  hips_ideal: z
    .preprocess(preprocessOptionalNumber, z.coerce.number().min(0).optional())
    .nullable(),

  right_leg_current: z
    .preprocess(preprocessOptionalNumber, z.coerce.number().min(0).optional())
    .nullable(),
  right_leg_goal_1m: z
    .preprocess(preprocessOptionalNumber, z.coerce.number().min(0).optional())
    .nullable(),
  right_leg_ideal: z
    .preprocess(preprocessOptionalNumber, z.coerce.number().min(0).optional())
    .nullable(),
  left_leg_current: z
    .preprocess(preprocessOptionalNumber, z.coerce.number().min(0).optional())
    .nullable(),
  left_leg_goal_1m: z
    .preprocess(preprocessOptionalNumber, z.coerce.number().min(0).optional())
    .nullable(),
  left_leg_ideal: z
    .preprocess(preprocessOptionalNumber, z.coerce.number().min(0).optional())
    .nullable(),
  right_arm_current: z
    .preprocess(preprocessOptionalNumber, z.coerce.number().min(0).optional())
    .nullable(),
  right_arm_goal_1m: z
    .preprocess(preprocessOptionalNumber, z.coerce.number().min(0).optional())
    .nullable(),
  right_arm_ideal: z
    .preprocess(preprocessOptionalNumber, z.coerce.number().min(0).optional())
    .nullable(),
  left_arm_current: z
    .preprocess(preprocessOptionalNumber, z.coerce.number().min(0).optional())
    .nullable(),
  left_arm_goal_1m: z
    .preprocess(preprocessOptionalNumber, z.coerce.number().min(0).optional())
    .nullable(),
  left_arm_ideal: z
    .preprocess(preprocessOptionalNumber, z.coerce.number().min(0).optional())
    .nullable(),

  custom_total_calories: z
    .preprocess(
      preprocessOptionalNumber,
      z.coerce
        .number()
        .int('Custom calories must be a whole number if provided.')
        .positive('Custom calories must be positive if provided.')
        .optional()
    )
    .nullable(),
  custom_protein_per_kg: z
    .preprocess(
      preprocessOptionalNumber,
      z.coerce
        .number()
        .min(0, 'Protein per kg must be non-negative if provided.')
        .optional()
    )
    .nullable(), // Protein per kg can be decimal
  remaining_calories_carb_pct: z
    .preprocess(
      preprocessOptionalNumber,
      z.coerce
        .number()
        .int('Carb percentage must be a whole number.')
        .min(0, 'Carb percentage must be between 0 and 100.')
        .max(100, 'Carb percentage must be between 0 and 100.')
        .optional()
        .default(50)
    )
    .nullable(),

  carbCalories: z
    .preprocess(preprocessOptionalNumber, z.coerce.number().int().optional())
    .nullable(),
  carbGrams: z
    .preprocess(preprocessOptionalNumber, z.coerce.number().int().optional())
    .nullable(),
  carbTargetPct: z
    .preprocess(preprocessOptionalNumber, z.coerce.number().int().optional())
    .nullable(),

  fatCalories: z
    .preprocess(preprocessOptionalNumber, z.coerce.number().int().optional())
    .nullable(),
  fatGrams: z
    .preprocess(preprocessOptionalNumber, z.coerce.number().int().optional())
    .nullable(),
  fatTargetPct: z
    .preprocess(preprocessOptionalNumber, z.coerce.number().int().optional())
    .nullable(),

  proteinCalories: z
    .preprocess(preprocessOptionalNumber, z.coerce.number().int().optional())
    .nullable(),
  proteinGrams: z
    .preprocess(preprocessOptionalNumber, z.coerce.number().int().optional())
    .nullable(),
  proteinTargetPct: z
    .preprocess(preprocessOptionalNumber, z.coerce.number().int().optional())
    .nullable(),
});
export type SmartCaloriePlannerFormValues = z.infer<
  typeof SmartCaloriePlannerFormSchema
>;

export const MealSuggestionPreferencesSchema = z.object({
  preferred_diet: z
    .enum(preferredDiets.map((pd) => pd.value) as [string, ...string[]])
    .nullable(),
  preferred_cuisines: z.array(z.string()).nullable(),
  dispreferrred_cuisines: z.array(z.string()).nullable(),
  preferred_ingredients: z.array(z.string()).nullable(),
  dispreferrred_ingredients: z.array(z.string()).nullable(),
  allergies: z.array(z.string()).nullable(),
  preferred_micronutrients: z.array(z.string()).nullable(),
  medical_conditions: z.array(z.string()).nullable(),
  medications: z.array(z.string()).nullable(),
});
export type MealSuggestionPreferencesValues = z.infer<
  typeof MealSuggestionPreferencesSchema
>;

export interface MacroResults {
  Protein_g: number;
  Carbs_g: number;
  Fat_g: number;
  Protein_cals: number;
  Carb_cals: number;
  Fat_cals: number;
  Total_cals: number;
  Protein_pct: number;
  Carb_pct: number;
  Fat_pct: number;
}

const CalculatedTargetsSchema = z.object({
  bmr: z.number().optional(),
  tdee: z.number().optional(),
  targetCalories: z.number().optional(),
  targetProtein: z.number().optional(),
  targetCarbs: z.number().optional(),
  targetFat: z.number().optional(),
  current_weight_for_calc: z.number().optional(),
>>>>>>> 2075217e
});

export type ProfileFormValues = z.infer<typeof ProfileFormSchema>;

// User Plan Schema
export const UserPlanSchema = z.object({
  user_id: z.string(),
  daily_calories: z.number().nullable(),
  protein_grams: z.number().nullable(),
  carbs_grams: z.number().nullable(),
  fat_grams: z.number().nullable(),
  bmr: z.number().nullable(),
  tdee: z.number().nullable(),
  goal_type: z.enum(['weight_loss', 'weight_gain', 'maintenance']).nullable(),
  created_at: z.string().nullable(),
  updated_at: z.string().nullable(),
});
<<<<<<< HEAD
=======
type CustomCalculatedTargets = z.infer<typeof CustomCalculatedTargetsSchema>;

// Onboarding Schema
export const OnboardingFormSchema = z.object({
  user_role: z.enum(['client', 'coach'], {
    required_error: 'User role is required.',
  }),
  age: z.coerce
    .number()
    .int('Age must be a whole number.')
    .min(1, 'Age is required')
    .max(120),
  biological_sex: z.enum(genders.map((g) => g.value) as [string, ...string[]], {
    required_error: 'Biological sex is required.',
  }),
  height_cm: z.coerce.number().min(50, 'Height must be at least 50cm').max(300),
  current_weight_kg: z.coerce
    .number()
    .min(20, 'Weight must be at least 20kg')
    .max(500),
  target_weight_1month_kg: z.coerce
    .number()
    .min(20, 'Target weight must be at least 20kg')
    .max(500),
  long_term_goal_weight_kg: z.preprocess(
    preprocessOptionalNumber,
    z.coerce.number().min(0).optional()
  ),
  physical_activity_level: z.enum(
    allActivityLevels.map((al) => al.value) as [string, ...string[]],
    { required_error: 'Activity level is required.' }
  ),
  primary_diet_goal: z.enum(
    smartPlannerDietGoals.map((g) => g.value) as [string, ...string[]],
    { required_error: 'Diet goal is required.' }
  ),

  bf_current: z.preprocess(
    preprocessOptionalNumber,
    z.coerce.number().min(0).max(100).optional()
  ),
  bf_target: z.preprocess(
    preprocessOptionalNumber,
    z.coerce.number().min(0).max(100).optional()
  ),
  bf_ideal: z.preprocess(
    preprocessOptionalNumber,
    z.coerce.number().min(0).max(100).optional()
  ),
  mm_current: z.preprocess(
    preprocessOptionalNumber,
    z.coerce.number().min(0).max(100).optional()
  ),
  mm_target: z.preprocess(
    preprocessOptionalNumber,
    z.coerce.number().min(0).max(100).optional()
  ),
  mm_ideal: z.preprocess(
    preprocessOptionalNumber,
    z.coerce.number().min(0).max(100).optional()
  ),
  bw_current: z.preprocess(
    preprocessOptionalNumber,
    z.coerce.number().min(0).max(100).optional()
  ),
  bw_target: z.preprocess(
    preprocessOptionalNumber,
    z.coerce.number().min(0).max(100).optional()
  ),
  bw_ideal: z.preprocess(
    preprocessOptionalNumber,
    z.coerce.number().min(0).max(100).optional()
  ),

  waist_current: z.preprocess(
    preprocessOptionalNumber,
    z.coerce.number().min(0).optional()
  ),
  waist_goal_1m: z.preprocess(
    preprocessOptionalNumber,
    z.coerce.number().min(0).optional()
  ),
  waist_ideal: z.preprocess(
    preprocessOptionalNumber,
    z.coerce.number().min(0).optional()
  ),
  hips_current: z.preprocess(
    preprocessOptionalNumber,
    z.coerce.number().min(0).optional()
  ),
  hips_goal_1m: z.preprocess(
    preprocessOptionalNumber,
    z.coerce.number().min(0).optional()
  ),
  hips_ideal: z.preprocess(
    preprocessOptionalNumber,
    z.coerce.number().min(0).optional()
  ),
  right_leg_current: z.preprocess(
    preprocessOptionalNumber,
    z.coerce.number().min(0).optional()
  ),
  right_leg_goal_1m: z.preprocess(
    preprocessOptionalNumber,
    z.coerce.number().min(0).optional()
  ),
  right_leg_ideal: z.preprocess(
    preprocessOptionalNumber,
    z.coerce.number().min(0).optional()
  ),
  left_leg_current: z.preprocess(
    preprocessOptionalNumber,
    z.coerce.number().min(0).optional()
  ),
  left_leg_goal_1m: z.preprocess(
    preprocessOptionalNumber,
    z.coerce.number().min(0).optional()
  ),
  left_leg_ideal: z.preprocess(
    preprocessOptionalNumber,
    z.coerce.number().min(0).optional()
  ),
  right_arm_current: z.preprocess(
    preprocessOptionalNumber,
    z.coerce.number().min(0).optional()
  ),
  right_arm_goal_1m: z.preprocess(
    preprocessOptionalNumber,
    z.coerce.number().min(0).optional()
  ),
  right_arm_ideal: z.preprocess(
    preprocessOptionalNumber,
    z.coerce.number().min(0).optional()
  ),
  left_arm_current: z.preprocess(
    preprocessOptionalNumber,
    z.coerce.number().min(0).optional()
  ),
  left_arm_goal_1m: z.preprocess(
    preprocessOptionalNumber,
    z.coerce.number().min(0).optional()
  ),
  left_arm_ideal: z.preprocess(
    preprocessOptionalNumber,
    z.coerce.number().min(0).optional()
  ),

  preferred_diet: z.string().optional(),
  allergies: z.string().or(z.array(z.string())).optional(),
  preferred_cuisines: z.string().or(z.array(z.string())).optional(),
  dispreferrred_cuisines: z.string().or(z.array(z.string())).optional(),
  preferred_ingredients: z.string().or(z.array(z.string())).optional(),
  dispreferrred_ingredients: z.string().or(z.array(z.string())).optional(),
  mealsPerDay: z.coerce.number().min(2).max(7).default(3),
  preferred_micronutrients: z.string().or(z.array(z.string())).optional(),
>>>>>>> 2075217e

export type UserPlanType = z.infer<typeof UserPlanSchema>;

// Workout Plan Schema (new)
export const WorkoutPlanSchema = z.object({
  user_id: z.string(),
  current_fitness_level: z.enum(['Beginner', 'Intermediate', 'Advanced']).nullable(),
  target_fitness_level: z.enum(['Beginner', 'Intermediate', 'Advanced']).nullable(),
  daily_activity_minutes: z.number().nullable(),
  daily_activity_goal: z.number().nullable(),
  workout_days_per_week: z.number().nullable(),
  workout_days_goal: z.number().nullable(),
  strength_level: z.number().nullable(),
  strength_target: z.number().nullable(),
  endurance_level: z.number().nullable(),
  endurance_target: z.number().nullable(),
  fitness_goal_progress: z.number().nullable(),
  weekly_cardio_target: z.number().nullable(),
  weekly_strength_target: z.number().nullable(),
  weekly_flexibility_target: z.number().nullable(),
  created_at: z.string().nullable(),
  updated_at: z.string().nullable(),
});

<<<<<<< HEAD
export type WorkoutPlanType = z.infer<typeof WorkoutPlanSchema>;
=======
export type OnboardingFormValues = z.infer<typeof OnboardingFormSchema>;
export type { CustomCalculatedTargets };

// Coach Profile Schema
export const CoachProfileSchema = z.object({
  user_id: z.string(),
  first_name: z.string(),
  last_name: z.string(),
  age: z.number(),
  description: z.string(),
  certification: z.string(),
  years_experience: z.number(),
  joined_date: z.string().optional(),
  total_clients: z.number().optional(),
});
export type CoachProfile = z.infer<typeof CoachProfileSchema>;

export interface UserPlanType {
  //These fields are not used in the current schema but are included for reference
  // id: number;
  // user_id: string;
  // created_at: string;
  // updated_at: string;

  bmr_kcal: number | null;

  custom_carbs_g: number | null;
  custom_carbs_percentage: number | null;
  custom_fat_g: number | null;
  custom_fat_percentage: number | null;
  custom_protein_g: number | null;
  custom_protein_per_kg: number | null;
  custom_protein_percentage: number | null;
  custom_total_calories: number | null;
  custom_total_calories_final: number | null;
>>>>>>> 2075217e

// Meal Schema
export const MealSchema = z.object({
  id: z.string(),
  user_id: z.string(),
  meal_type: z.enum(['breakfast', 'lunch', 'dinner', 'snack']),
  name: z.string(),
  ingredients: z.array(z.string()),
  calories: z.number(),
  protein: z.number(),
  carbs: z.number(),
  fat: z.number(),
  day_of_week: z.enum(['monday', 'tuesday', 'wednesday', 'thursday', 'friday', 'saturday', 'sunday']),
  created_at: z.string().nullable(),
  updated_at: z.string().nullable(),
});

export type MealType = z.infer<typeof MealSchema>;

// Weekly Meal Plan Schema
export const WeeklyMealPlanSchema = z.object({
  monday: z.array(MealSchema),
  tuesday: z.array(MealSchema),
  wednesday: z.array(MealSchema),
  thursday: z.array(MealSchema),
  friday: z.array(MealSchema),
  saturday: z.array(MealSchema),
  sunday: z.array(MealSchema),
});

export type WeeklyMealPlan = z.infer<typeof WeeklyMealPlanSchema>;

// Meal Plans Schema
export const MealPlansSchema = z.object({
  id: z.string(),
  user_id: z.string(),
  plan_name: z.string(),
  weekly_plan: WeeklyMealPlanSchema,
  total_calories: z.number(),
  total_protein: z.number(),
  total_carbs: z.number(),
  total_fat: z.number(),
  is_active: z.boolean(),
  created_at: z.string().nullable(),
  updated_at: z.string().nullable(),
});

export type MealPlans = z.infer<typeof MealPlansSchema>;

// Exercise Schema (new)
export const ExerciseSchema = z.object({
  id: z.string(),
  name: z.string(),
  type: z.enum(['cardio', 'strength', 'flexibility']),
  muscle_groups: z.array(z.string()),
  equipment_needed: z.array(z.string()),
  difficulty_level: z.enum(['beginner', 'intermediate', 'advanced']),
  instructions: z.string(),
  duration_minutes: z.number().nullable(),
  sets: z.number().nullable(),
  reps: z.number().nullable(),
  calories_burned_per_minute: z.number().nullable(),
});

export type ExerciseType = z.infer<typeof ExerciseSchema>;

// Daily Workout Schema (new)
export const DailyWorkoutSchema = z.object({
  id: z.string(),
  user_id: z.string(),
  day_of_week: z.enum(['monday', 'tuesday', 'wednesday', 'thursday', 'friday', 'saturday', 'sunday']),
  exercises: z.array(z.object({
    exercise_id: z.string(),
    sets: z.number(),
    reps: z.number().nullable(),
    duration_minutes: z.number().nullable(),
    weight_kg: z.number().nullable(),
    rest_seconds: z.number().nullable(),
  })),
  total_duration_minutes: z.number(),
  estimated_calories_burned: z.number(),
  created_at: z.string().nullable(),
  updated_at: z.string().nullable(),
});

export type DailyWorkoutType = z.infer<typeof DailyWorkoutSchema>;

// Weekly Workout Plan Schema (new)
export const WeeklyWorkoutPlanSchema = z.object({
  monday: z.array(DailyWorkoutSchema).optional(),
  tuesday: z.array(DailyWorkoutSchema).optional(),
  wednesday: z.array(DailyWorkoutSchema).optional(),
  thursday: z.array(DailyWorkoutSchema).optional(),
  friday: z.array(DailyWorkoutSchema).optional(),
  saturday: z.array(DailyWorkoutSchema).optional(),
  sunday: z.array(DailyWorkoutSchema).optional(),
});

export type WeeklyWorkoutPlan = z.infer<typeof WeeklyWorkoutPlanSchema>;

// Auth Schemas
export const LoginSchema = z.object({
  email: z.string().email('Invalid email address'),
  password: z.string().min(6, 'Password must be at least 6 characters'),
});

export const SignupSchema = z.object({
  email: z.string().email('Invalid email address'),
  password: z.string().min(6, 'Password must be at least 6 characters'),
  confirmPassword: z.string(),
}).refine((data) => data.password === data.confirmPassword, {
  message: "Passwords don't match",
  path: ["confirmPassword"],
});

export const ResetPasswordSchema = z.object({
  password: z.string().min(6, 'Password must be at least 6 characters'),
  confirmPassword: z.string(),
}).refine((data) => data.password === data.confirmPassword, {
  message: "Passwords don't match",
  path: ["confirmPassword"],
});

export const ForgotPasswordSchema = z.object({
  email: z.string().email('Invalid email address'),
});

// Nutrition Calculator Types
export type NutritionGoal = 'weight_loss' | 'weight_gain' | 'maintenance';
export type ActivityLevel = 'sedentary' | 'light' | 'moderate' | 'active' | 'very_active';
export type Gender = 'male' | 'female';

export interface NutritionCalculatorInput {
  age: number;
  gender: Gender;
  height: number;
  weight: number;
  activityLevel: ActivityLevel;
  goal: NutritionGoal;
}

export interface NutritionCalculatorResult {
  bmr: number;
  tdee: number;
  dailyCalories: number;
  protein: number;
  carbs: number;
  fat: number;
}

// Meal Suggestion Types
export interface MealSuggestionInput {
  calories: number;
  protein: number;
  carbs: number;
  fat: number;
  mealType: 'breakfast' | 'lunch' | 'dinner' | 'snack';
  dietaryPreferences?: string[];
  allergies?: string[];
}

export interface MealSuggestion {
  name: string;
  ingredients: string[];
  instructions: string[];
  nutrition: {
    calories: number;
    protein: number;
    carbs: number;
    fat: number;
  };
  prepTime: number;
  servings: number;
}

// Onboarding Schemas
export const OnboardingFormSchema = z.object({
  age: z.number().int().positive().nullable(),
  biological_sex: z.enum(['male', 'female']).nullable(),
  height_cm: z.number().positive().nullable(),
  current_weight_kg: z.number().positive().nullable(),
  target_weight_1month_kg: z.number().positive().nullable(),
  long_term_goal_weight_kg: z.number().positive().nullable(),
  physical_activity_level: z.enum(['sedentary', 'light', 'moderate', 'active', 'very_active']).nullable(),
  primary_diet_goal: z.enum(['fat_loss', 'muscle_gain', 'maintenance']).nullable(),
  custom_total_calories: z.number().int().positive().nullable(),
  custom_protein_per_kg: z.number().min(0).nullable(),
  remaining_calories_carbs_percentage: z.number().int().min(0).max(100).default(50).nullable(),
  allergies: z.union([z.string(), z.array(z.string())]).optional(),
  preferred_cuisines: z.union([z.string(), z.array(z.string())]).optional(),
  dispreferrred_cuisines: z.union([z.string(), z.array(z.string())]).optional(),
  preferred_ingredients: z.union([z.string(), z.array(z.string())]).optional(),
  dispreferrred_ingredients: z.union([z.string(), z.array(z.string())]).optional(),
  preferred_micronutrients: z.union([z.string(), z.array(z.string())]).optional(),
  medical_conditions: z.union([z.string(), z.array(z.string())]).optional(),
  medications: z.union([z.string(), z.array(z.string())]).optional(),
});

export type OnboardingFormValues = z.infer<typeof OnboardingFormSchema>;

// Global Calculated Targets Type
export interface GlobalCalculatedTargets {
  bmr_kcal?: number;
  maintenance_calories_tdee?: number;
  target_daily_calories?: number;
  target_protein_g?: number;
  protein_calories?: number;
  target_protein_percentage?: number;
  target_carbs_g?: number;
  carb_calories?: number;
  target_carbs_percentage?: number;
  target_fat_g?: number;
  fat_calories?: number;
  target_fat_percentage?: number;
  current_weight_for_custom_calc?: number;
  estimated_weekly_weight_change_kg?: number;
  custom_total_calories_final?: number | null;
  custom_protein_g?: number | null;
  custom_protein_percentage?: number | null;
  custom_carbs_g?: number | null;
  custom_carbs_percentage?: number | null;
  custom_fat_g?: number | null;
  custom_fat_percentage?: number | null;
  custom_total_calories?: number | null;
  custom_protein_per_kg?: number | null;
}

// Helper function for preprocessing optional numbers
export const preprocessOptionalNumber = (val: any) => {
  if (val === '' || val === null || val === undefined) return null;
  return val;
};

export const MealSuggestionPreferencesSchema = z.object({
  dietary_preferences: z.string().optional(),
  allergies: z.string().optional(),
  preferred_cooking_time: z.string().optional(),
  budget_preference: z.string().optional(),
  ingredient_preferences: z.string().optional(),
  cultural_cuisine_preferences: z.string().optional(),
});

export type MealSuggestionPreferencesValues = z.infer<typeof MealSuggestionPreferencesSchema>;

export const MacroSplitterFormSchema = z.object({
  total_calories: z.number().min(1000).max(5000),
  protein_percentage: z.number().min(10).max(50),
  fat_percentage: z.number().min(15).max(45),
  carb_percentage: z.number().min(20).max(70),
  meal_count: z.number().min(1).max(8),
  meal_names: z.array(z.string()).optional(),
});

export type MacroSplitterFormValues = z.infer<typeof MacroSplitterFormSchema>;<|MERGE_RESOLUTION|>--- conflicted
+++ resolved
@@ -1,5 +1,5 @@
-<<<<<<< HEAD
 import { z } from 'zod';
+// TODO: Import or define genders, allActivityLevels, smartPlannerDietGoals, preferredDiets as needed
 
 // User Profile Schema
 export const BaseProfileSchema = z.object({
@@ -24,114 +24,9 @@
   workout_experience: z.enum(['Beginner', 'Intermediate', 'Advanced']).nullable(),
   created_at: z.string().nullable(),
   updated_at: z.string().nullable(),
-=======
-import * as z from 'zod';
-import {
-  activityLevels as allActivityLevels,
-  genders,
-  preferredDiets,
-  smartPlannerDietGoals,
-} from './constants';
-
-export const preprocessOptionalNumber = (val: unknown) => {
-  if (val === '' || val === null || val === undefined) {
-    return undefined;
-  }
-  const num = Number(val);
-  return isNaN(num) ? undefined : num;
-};
-
-export function preprocessDataForFirestore(
-  data: Record<string, any> | null | undefined
-): Record<string, any> | null | any[] {
-  if (data === null || data === undefined) return null;
-
-  if (typeof data !== 'object' || data instanceof Date) {
-    return data === undefined ? null : data;
-  }
-
-  if (Array.isArray(data)) {
-    return data.map((item) => preprocessDataForFirestore(item));
-  }
-
-  const processedData: Record<string, any> = {};
-  for (const key in data) {
-    if (Object.prototype.hasOwnProperty.call(data, key)) {
-      const value = data[key];
-      processedData[key] = preprocessDataForFirestore(value);
-    }
-  }
-  return processedData;
-}
-
-export const ProfileFormSchema = z.object({
-  name: z.string().min(1, 'Name is required.').optional(),
-  user_role: z
-    .enum(['client', 'coach'], {
-      required_error: 'User role is required.',
-    })
-    .nullable()
-    .optional(),
-  subscription_status: z.string().nullable().optional(),
-  long_term_goal_weight_kg: z
-    .union([z.string(), z.number()])
-    .transform((val) => {
-      if (typeof val === 'number') return val;
-      if (typeof val === 'string') return val === '' ? undefined : Number(val);
-
-      return undefined;
-    })
-    .refine((val) => val === undefined || (!isNaN(val) && val > 0), {
-      message: 'Goal weight must be a positive number',
-    })
-    .optional(),
-  // Medical Info & Physical Limitations
-  pain_mobility_issues: z.array(z.string()).nullable().optional(),
-  injuries: z.array(z.string()).nullable().optional(),
-  surgeries: z.array(z.string()).nullable().optional(),
-  // Exercise Preferences
-  exercise_goals: z.array(z.string()).nullable().optional(),
-  preferred_exercise_types: z.array(z.string()).nullable().optional(),
-  exercise_frequency: z.string().nullable().optional(),
-  typical_exercise_intensity: z.string().nullable().optional(),
-  equipment_access: z.array(z.string()).nullable().optional(),
-  // Added fields
-  biological_sex: z
-    .enum(genders.map((g) => g.value) as [string, ...string[]])
-    .nullable()
-    .optional(),
-  current_weight_kg: z.coerce
-    .number()
-    .min(20, 'Weight must be at least 20kg')
-    .max(500)
-    .nullable()
-    .optional(),
-  height_cm: z.coerce
-    .number()
-    .min(50, 'Height must be at least 50cm')
-    .max(300)
-    .nullable()
-    .optional(),
-  age: z.coerce
-    .number()
-    .min(1, 'Age is required')
-    .max(120)
-    .nullable()
-    .optional(),
-  physical_activity_level: z
-    .enum(allActivityLevels.map((al) => al.value) as [string, ...string[]])
-    .nullable()
-    .optional(),
-  primary_diet_goal: z
-    .enum(smartPlannerDietGoals.map((g) => g.value) as [string, ...string[]])
-    .nullable()
-    .optional(),
->>>>>>> 2075217e
-});
-
+});
 export type BaseProfileData = z.infer<typeof BaseProfileSchema>;
 
-<<<<<<< HEAD
 // Profile Form Schema for editing
 export const ProfileFormSchema = z.object({
   full_name: z.string().nullable(),
@@ -151,408 +46,7 @@
   fitness_goals: z.string().nullable(),
   preferred_workout_type: z.enum(['Cardio', 'Strength', 'Mixed', 'Flexibility']).nullable(),
   workout_experience: z.enum(['Beginner', 'Intermediate', 'Advanced']).nullable(),
-=======
-  // Additional fields from the data structure
-  custom_protein_per_kg?: number | null;
-  custom_total_calories?: number | null;
-  remaining_calories_carbs_percentage?: number | null;
-  target_carbs_g?: number | null;
-  target_carbs_percentage?: number | null;
-  target_daily_calories?: number | null;
-  target_fat_g?: number | null;
-  target_fat_percentage?: number | null;
-  target_protein_g?: number | null;
-  target_protein_percentage?: number | null;
-
-  proteinCalories?: number | null;
-  carbCalories?: number | null;
-  fatCalories?: number | null;
-}
-
-// Base fields for onboarding/profile data used by tools
-export interface BaseProfileData {
-  name: string;
-  user_role?: string;
-  age?: number;
-  biological_sex?: string;
-  height_cm?: number;
-  current_weight_kg?: number;
-  target_weight_1month_kg?: number;
-  long_term_goal_weight_kg?: number;
-  physical_activity_level?: string;
-  primary_diet_goal?: string;
-
-  // Body Composition
-  bf_current?: number;
-  bf_target?: number;
-  bf_ideal?: number;
-  mm_current?: number;
-  mm_target?: number;
-  mm_ideal?: number;
-  bw_current?: number;
-  bw_target?: number;
-  bw_ideal?: number;
-
-  // Measurements
-  waist_current?: number;
-  waist_goal_1m?: number;
-  waist_ideal?: number;
-  hips_current?: number;
-  hips_goal_1m?: number;
-  hips_ideal?: number;
-  right_leg_current?: number;
-  right_leg_goal_1m?: number;
-  right_leg_ideal?: number;
-  left_leg_current?: number;
-  left_leg_goal_1m?: number;
-  left_leg_ideal?: number;
-  right_arm_current?: number;
-  right_arm_goal_1m?: number;
-  right_arm_ideal?: number;
-  left_arm_current?: number;
-  left_arm_goal_1m?: number;
-  left_arm_ideal?: number;
-
-  is_onboarding_complete?: boolean;
-  subscription_status?: string;
-
-  // Exercise related
-  pain_mobility_issues?: string[];
-  injuries?: string[];
-  surgeries?: string[];
-  exercise_goals?: string[];
-  preferred_exercise_types?: string[];
-  exercise_frequency?: string;
-  typical_exercise_intensity?: string;
-  equipment_access?: string[];
-
-  // Diet preferences
-  preferred_diet?: string;
-  allergies?: string[];
-  preferred_cuisines?: string[];
-  dispreferrred_cuisines?: string[];
-  preferred_ingredients?: string[];
-  dispreferrred_ingredients?: string[];
-  preferred_micronutrients?: string[];
-  medical_conditions?: string[];
-  medications?: string[];
-
-  meal_distributions?: MealMacroDistribution[] | null;
-}
-
-export const MealMacroDistributionSchema = z.object({
-  mealName: z.string(),
-  calories_pct: z.coerce
-    .number()
-    .min(0, '% must be >= 0')
-    .max(100, '% must be <= 100')
-    .default(0),
-});
-export type MealMacroDistribution = z.infer<typeof MealMacroDistributionSchema>;
-
-export const MacroSplitterFormSchema = z
-  .object({
-    meal_distributions: z
-      .array(MealMacroDistributionSchema)
-      .length(6, `Must have 6 meal entries.`),
-  })
-  .superRefine((data, ctx) => {
-    const checkSum = (
-      macroKey: keyof Omit<MealMacroDistribution, 'mealName'>,
-      macroName: string
-    ) => {
-      const sum = data.meal_distributions.reduce(
-        (acc, meal) => acc + (Number(meal[macroKey]) || 0),
-        0
-      );
-      if (Math.abs(sum - 100) > 0.01) {
-        ctx.addIssue({
-          code: z.ZodIssueCode.custom,
-          message: `Total ${macroName} percentages must sum to 100%. Current sum: ${sum.toFixed(
-            0
-          )}%`,
-          path: ['mealDistributions'],
-        });
-      }
-    };
-    checkSum('calories_pct', 'Calorie');
-  });
-export type MacroSplitterFormValues = z.infer<typeof MacroSplitterFormSchema>;
-
-export const SmartCaloriePlannerFormSchema = z.object({
-  user_role: z
-    .enum(['client', 'coach'], {
-      required_error: 'User role is required.',
-    })
-    .nullable(),
-  age: z.coerce
-    .number()
-    .int('Age must be a whole number (e.g., 30, not 30.5).')
-    .positive('Age must be a positive number.')
-    .nullable(),
-  biological_sex: z
-    .enum(genders.map((g) => g.value) as [string, ...string[]], {
-      required_error: 'Gender is required.',
-    })
-    .nullable(),
-  height_cm: z.coerce
-    .number()
-    .positive('Height must be a positive number.')
-    .nullable(),
-  current_weight_kg: z.coerce
-    .number()
-    .positive('Current weight must be a positive number.')
-    .nullable(),
-  target_weight_1month_kg: z.coerce
-    .number()
-    .positive('1-Month Goal Weight must be a positive number.')
-    .nullable(),
-  long_term_goal_weight_kg: z
-    .preprocess(
-      preprocessOptionalNumber,
-      z.coerce
-        .number()
-        .positive('Long-term Goal Weight must be positive if provided.')
-        .optional()
-    )
-    .nullable(),
-  physical_activity_level: z
-    .enum(allActivityLevels.map((al) => al.value) as [string, ...string[]], {
-      required_error: 'Activity level is required.',
-    })
-    .nullable(),
-  primary_diet_goal: z
-    .enum(smartPlannerDietGoals.map((g) => g.value) as [string, ...string[]], {
-      required_error: 'Diet goal is required.',
-    })
-    .nullable(),
-
-  bf_current: z
-    .preprocess(
-      preprocessOptionalNumber,
-      z.coerce
-        .number()
-        .min(0, 'Must be >= 0')
-        .max(100, 'Body fat % must be between 0 and 100.')
-        .optional()
-    )
-    .nullable(),
-  bf_target: z
-    .preprocess(
-      preprocessOptionalNumber,
-      z.coerce
-        .number()
-        .min(0, 'Must be >= 0')
-        .max(100, 'Target body fat % must be between 0 and 100.')
-        .optional()
-    )
-    .nullable(),
-  bf_ideal: z
-    .preprocess(
-      preprocessOptionalNumber,
-      z.coerce.number().min(0).max(100).optional()
-    )
-    .nullable(),
-  mm_current: z
-    .preprocess(
-      preprocessOptionalNumber,
-      z.coerce.number().min(0).max(100).optional()
-    )
-    .nullable(),
-  mm_target: z
-    .preprocess(
-      preprocessOptionalNumber,
-      z.coerce.number().min(0).max(100).optional()
-    )
-    .nullable(),
-  mm_ideal: z
-    .preprocess(
-      preprocessOptionalNumber,
-      z.coerce.number().min(0).max(100).optional()
-    )
-    .nullable(),
-  bw_current: z
-    .preprocess(
-      preprocessOptionalNumber,
-      z.coerce.number().min(0).max(100).optional()
-    )
-    .nullable(),
-  bw_target: z
-    .preprocess(
-      preprocessOptionalNumber,
-      z.coerce.number().min(0).max(100).optional()
-    )
-    .nullable(),
-  bw_ideal: z
-    .preprocess(
-      preprocessOptionalNumber,
-      z.coerce.number().min(0).max(100).optional()
-    )
-    .nullable(),
-
-  waist_current: z
-    .preprocess(preprocessOptionalNumber, z.coerce.number().min(0).optional())
-    .nullable(),
-  waist_goal_1m: z
-    .preprocess(preprocessOptionalNumber, z.coerce.number().min(0).optional())
-    .nullable(),
-  waist_ideal: z
-    .preprocess(preprocessOptionalNumber, z.coerce.number().min(0).optional())
-    .nullable(),
-  hips_current: z
-    .preprocess(preprocessOptionalNumber, z.coerce.number().min(0).optional())
-    .nullable(),
-  hips_goal_1m: z
-    .preprocess(preprocessOptionalNumber, z.coerce.number().min(0).optional())
-    .nullable(),
-  hips_ideal: z
-    .preprocess(preprocessOptionalNumber, z.coerce.number().min(0).optional())
-    .nullable(),
-
-  right_leg_current: z
-    .preprocess(preprocessOptionalNumber, z.coerce.number().min(0).optional())
-    .nullable(),
-  right_leg_goal_1m: z
-    .preprocess(preprocessOptionalNumber, z.coerce.number().min(0).optional())
-    .nullable(),
-  right_leg_ideal: z
-    .preprocess(preprocessOptionalNumber, z.coerce.number().min(0).optional())
-    .nullable(),
-  left_leg_current: z
-    .preprocess(preprocessOptionalNumber, z.coerce.number().min(0).optional())
-    .nullable(),
-  left_leg_goal_1m: z
-    .preprocess(preprocessOptionalNumber, z.coerce.number().min(0).optional())
-    .nullable(),
-  left_leg_ideal: z
-    .preprocess(preprocessOptionalNumber, z.coerce.number().min(0).optional())
-    .nullable(),
-  right_arm_current: z
-    .preprocess(preprocessOptionalNumber, z.coerce.number().min(0).optional())
-    .nullable(),
-  right_arm_goal_1m: z
-    .preprocess(preprocessOptionalNumber, z.coerce.number().min(0).optional())
-    .nullable(),
-  right_arm_ideal: z
-    .preprocess(preprocessOptionalNumber, z.coerce.number().min(0).optional())
-    .nullable(),
-  left_arm_current: z
-    .preprocess(preprocessOptionalNumber, z.coerce.number().min(0).optional())
-    .nullable(),
-  left_arm_goal_1m: z
-    .preprocess(preprocessOptionalNumber, z.coerce.number().min(0).optional())
-    .nullable(),
-  left_arm_ideal: z
-    .preprocess(preprocessOptionalNumber, z.coerce.number().min(0).optional())
-    .nullable(),
-
-  custom_total_calories: z
-    .preprocess(
-      preprocessOptionalNumber,
-      z.coerce
-        .number()
-        .int('Custom calories must be a whole number if provided.')
-        .positive('Custom calories must be positive if provided.')
-        .optional()
-    )
-    .nullable(),
-  custom_protein_per_kg: z
-    .preprocess(
-      preprocessOptionalNumber,
-      z.coerce
-        .number()
-        .min(0, 'Protein per kg must be non-negative if provided.')
-        .optional()
-    )
-    .nullable(), // Protein per kg can be decimal
-  remaining_calories_carb_pct: z
-    .preprocess(
-      preprocessOptionalNumber,
-      z.coerce
-        .number()
-        .int('Carb percentage must be a whole number.')
-        .min(0, 'Carb percentage must be between 0 and 100.')
-        .max(100, 'Carb percentage must be between 0 and 100.')
-        .optional()
-        .default(50)
-    )
-    .nullable(),
-
-  carbCalories: z
-    .preprocess(preprocessOptionalNumber, z.coerce.number().int().optional())
-    .nullable(),
-  carbGrams: z
-    .preprocess(preprocessOptionalNumber, z.coerce.number().int().optional())
-    .nullable(),
-  carbTargetPct: z
-    .preprocess(preprocessOptionalNumber, z.coerce.number().int().optional())
-    .nullable(),
-
-  fatCalories: z
-    .preprocess(preprocessOptionalNumber, z.coerce.number().int().optional())
-    .nullable(),
-  fatGrams: z
-    .preprocess(preprocessOptionalNumber, z.coerce.number().int().optional())
-    .nullable(),
-  fatTargetPct: z
-    .preprocess(preprocessOptionalNumber, z.coerce.number().int().optional())
-    .nullable(),
-
-  proteinCalories: z
-    .preprocess(preprocessOptionalNumber, z.coerce.number().int().optional())
-    .nullable(),
-  proteinGrams: z
-    .preprocess(preprocessOptionalNumber, z.coerce.number().int().optional())
-    .nullable(),
-  proteinTargetPct: z
-    .preprocess(preprocessOptionalNumber, z.coerce.number().int().optional())
-    .nullable(),
-});
-export type SmartCaloriePlannerFormValues = z.infer<
-  typeof SmartCaloriePlannerFormSchema
->;
-
-export const MealSuggestionPreferencesSchema = z.object({
-  preferred_diet: z
-    .enum(preferredDiets.map((pd) => pd.value) as [string, ...string[]])
-    .nullable(),
-  preferred_cuisines: z.array(z.string()).nullable(),
-  dispreferrred_cuisines: z.array(z.string()).nullable(),
-  preferred_ingredients: z.array(z.string()).nullable(),
-  dispreferrred_ingredients: z.array(z.string()).nullable(),
-  allergies: z.array(z.string()).nullable(),
-  preferred_micronutrients: z.array(z.string()).nullable(),
-  medical_conditions: z.array(z.string()).nullable(),
-  medications: z.array(z.string()).nullable(),
-});
-export type MealSuggestionPreferencesValues = z.infer<
-  typeof MealSuggestionPreferencesSchema
->;
-
-export interface MacroResults {
-  Protein_g: number;
-  Carbs_g: number;
-  Fat_g: number;
-  Protein_cals: number;
-  Carb_cals: number;
-  Fat_cals: number;
-  Total_cals: number;
-  Protein_pct: number;
-  Carb_pct: number;
-  Fat_pct: number;
-}
-
-const CalculatedTargetsSchema = z.object({
-  bmr: z.number().optional(),
-  tdee: z.number().optional(),
-  targetCalories: z.number().optional(),
-  targetProtein: z.number().optional(),
-  targetCarbs: z.number().optional(),
-  targetFat: z.number().optional(),
-  current_weight_for_calc: z.number().optional(),
->>>>>>> 2075217e
-});
-
+});
 export type ProfileFormValues = z.infer<typeof ProfileFormSchema>;
 
 // User Plan Schema
@@ -568,165 +62,6 @@
   created_at: z.string().nullable(),
   updated_at: z.string().nullable(),
 });
-<<<<<<< HEAD
-=======
-type CustomCalculatedTargets = z.infer<typeof CustomCalculatedTargetsSchema>;
-
-// Onboarding Schema
-export const OnboardingFormSchema = z.object({
-  user_role: z.enum(['client', 'coach'], {
-    required_error: 'User role is required.',
-  }),
-  age: z.coerce
-    .number()
-    .int('Age must be a whole number.')
-    .min(1, 'Age is required')
-    .max(120),
-  biological_sex: z.enum(genders.map((g) => g.value) as [string, ...string[]], {
-    required_error: 'Biological sex is required.',
-  }),
-  height_cm: z.coerce.number().min(50, 'Height must be at least 50cm').max(300),
-  current_weight_kg: z.coerce
-    .number()
-    .min(20, 'Weight must be at least 20kg')
-    .max(500),
-  target_weight_1month_kg: z.coerce
-    .number()
-    .min(20, 'Target weight must be at least 20kg')
-    .max(500),
-  long_term_goal_weight_kg: z.preprocess(
-    preprocessOptionalNumber,
-    z.coerce.number().min(0).optional()
-  ),
-  physical_activity_level: z.enum(
-    allActivityLevels.map((al) => al.value) as [string, ...string[]],
-    { required_error: 'Activity level is required.' }
-  ),
-  primary_diet_goal: z.enum(
-    smartPlannerDietGoals.map((g) => g.value) as [string, ...string[]],
-    { required_error: 'Diet goal is required.' }
-  ),
-
-  bf_current: z.preprocess(
-    preprocessOptionalNumber,
-    z.coerce.number().min(0).max(100).optional()
-  ),
-  bf_target: z.preprocess(
-    preprocessOptionalNumber,
-    z.coerce.number().min(0).max(100).optional()
-  ),
-  bf_ideal: z.preprocess(
-    preprocessOptionalNumber,
-    z.coerce.number().min(0).max(100).optional()
-  ),
-  mm_current: z.preprocess(
-    preprocessOptionalNumber,
-    z.coerce.number().min(0).max(100).optional()
-  ),
-  mm_target: z.preprocess(
-    preprocessOptionalNumber,
-    z.coerce.number().min(0).max(100).optional()
-  ),
-  mm_ideal: z.preprocess(
-    preprocessOptionalNumber,
-    z.coerce.number().min(0).max(100).optional()
-  ),
-  bw_current: z.preprocess(
-    preprocessOptionalNumber,
-    z.coerce.number().min(0).max(100).optional()
-  ),
-  bw_target: z.preprocess(
-    preprocessOptionalNumber,
-    z.coerce.number().min(0).max(100).optional()
-  ),
-  bw_ideal: z.preprocess(
-    preprocessOptionalNumber,
-    z.coerce.number().min(0).max(100).optional()
-  ),
-
-  waist_current: z.preprocess(
-    preprocessOptionalNumber,
-    z.coerce.number().min(0).optional()
-  ),
-  waist_goal_1m: z.preprocess(
-    preprocessOptionalNumber,
-    z.coerce.number().min(0).optional()
-  ),
-  waist_ideal: z.preprocess(
-    preprocessOptionalNumber,
-    z.coerce.number().min(0).optional()
-  ),
-  hips_current: z.preprocess(
-    preprocessOptionalNumber,
-    z.coerce.number().min(0).optional()
-  ),
-  hips_goal_1m: z.preprocess(
-    preprocessOptionalNumber,
-    z.coerce.number().min(0).optional()
-  ),
-  hips_ideal: z.preprocess(
-    preprocessOptionalNumber,
-    z.coerce.number().min(0).optional()
-  ),
-  right_leg_current: z.preprocess(
-    preprocessOptionalNumber,
-    z.coerce.number().min(0).optional()
-  ),
-  right_leg_goal_1m: z.preprocess(
-    preprocessOptionalNumber,
-    z.coerce.number().min(0).optional()
-  ),
-  right_leg_ideal: z.preprocess(
-    preprocessOptionalNumber,
-    z.coerce.number().min(0).optional()
-  ),
-  left_leg_current: z.preprocess(
-    preprocessOptionalNumber,
-    z.coerce.number().min(0).optional()
-  ),
-  left_leg_goal_1m: z.preprocess(
-    preprocessOptionalNumber,
-    z.coerce.number().min(0).optional()
-  ),
-  left_leg_ideal: z.preprocess(
-    preprocessOptionalNumber,
-    z.coerce.number().min(0).optional()
-  ),
-  right_arm_current: z.preprocess(
-    preprocessOptionalNumber,
-    z.coerce.number().min(0).optional()
-  ),
-  right_arm_goal_1m: z.preprocess(
-    preprocessOptionalNumber,
-    z.coerce.number().min(0).optional()
-  ),
-  right_arm_ideal: z.preprocess(
-    preprocessOptionalNumber,
-    z.coerce.number().min(0).optional()
-  ),
-  left_arm_current: z.preprocess(
-    preprocessOptionalNumber,
-    z.coerce.number().min(0).optional()
-  ),
-  left_arm_goal_1m: z.preprocess(
-    preprocessOptionalNumber,
-    z.coerce.number().min(0).optional()
-  ),
-  left_arm_ideal: z.preprocess(
-    preprocessOptionalNumber,
-    z.coerce.number().min(0).optional()
-  ),
-
-  preferred_diet: z.string().optional(),
-  allergies: z.string().or(z.array(z.string())).optional(),
-  preferred_cuisines: z.string().or(z.array(z.string())).optional(),
-  dispreferrred_cuisines: z.string().or(z.array(z.string())).optional(),
-  preferred_ingredients: z.string().or(z.array(z.string())).optional(),
-  dispreferrred_ingredients: z.string().or(z.array(z.string())).optional(),
-  mealsPerDay: z.coerce.number().min(2).max(7).default(3),
-  preferred_micronutrients: z.string().or(z.array(z.string())).optional(),
->>>>>>> 2075217e
-
 export type UserPlanType = z.infer<typeof UserPlanSchema>;
 
 // Workout Plan Schema (new)
@@ -749,48 +84,9 @@
   created_at: z.string().nullable(),
   updated_at: z.string().nullable(),
 });
-
-<<<<<<< HEAD
 export type WorkoutPlanType = z.infer<typeof WorkoutPlanSchema>;
-=======
-export type OnboardingFormValues = z.infer<typeof OnboardingFormSchema>;
-export type { CustomCalculatedTargets };
-
-// Coach Profile Schema
-export const CoachProfileSchema = z.object({
-  user_id: z.string(),
-  first_name: z.string(),
-  last_name: z.string(),
-  age: z.number(),
-  description: z.string(),
-  certification: z.string(),
-  years_experience: z.number(),
-  joined_date: z.string().optional(),
-  total_clients: z.number().optional(),
-});
-export type CoachProfile = z.infer<typeof CoachProfileSchema>;
-
-export interface UserPlanType {
-  //These fields are not used in the current schema but are included for reference
-  // id: number;
-  // user_id: string;
-  // created_at: string;
-  // updated_at: string;
-
-  bmr_kcal: number | null;
-
-  custom_carbs_g: number | null;
-  custom_carbs_percentage: number | null;
-  custom_fat_g: number | null;
-  custom_fat_percentage: number | null;
-  custom_protein_g: number | null;
-  custom_protein_per_kg: number | null;
-  custom_protein_percentage: number | null;
-  custom_total_calories: number | null;
-  custom_total_calories_final: number | null;
->>>>>>> 2075217e
-
-// Meal Schema
+
+// Meal Schema (move this up before WeeklyMealPlanSchema and MealPlansSchema)
 export const MealSchema = z.object({
   id: z.string(),
   user_id: z.string(),
@@ -805,7 +101,6 @@
   created_at: z.string().nullable(),
   updated_at: z.string().nullable(),
 });
-
 export type MealType = z.infer<typeof MealSchema>;
 
 // Weekly Meal Plan Schema
@@ -818,7 +113,6 @@
   saturday: z.array(MealSchema),
   sunday: z.array(MealSchema),
 });
-
 export type WeeklyMealPlan = z.infer<typeof WeeklyMealPlanSchema>;
 
 // Meal Plans Schema
@@ -835,7 +129,6 @@
   created_at: z.string().nullable(),
   updated_at: z.string().nullable(),
 });
-
 export type MealPlans = z.infer<typeof MealPlansSchema>;
 
 // Exercise Schema (new)
@@ -899,7 +192,7 @@
   email: z.string().email('Invalid email address'),
   password: z.string().min(6, 'Password must be at least 6 characters'),
   confirmPassword: z.string(),
-}).refine((data) => data.password === data.confirmPassword, {
+}).refine((data: { password: string; confirmPassword: string }) => data.password === data.confirmPassword, {
   message: "Passwords don't match",
   path: ["confirmPassword"],
 });
@@ -907,7 +200,7 @@
 export const ResetPasswordSchema = z.object({
   password: z.string().min(6, 'Password must be at least 6 characters'),
   confirmPassword: z.string(),
-}).refine((data) => data.password === data.confirmPassword, {
+}).refine((data: { password: string; confirmPassword: string }) => data.password === data.confirmPassword, {
   message: "Passwords don't match",
   path: ["confirmPassword"],
 });
