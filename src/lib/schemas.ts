import * as z from "zod";

export const preprocessOptionalNumber = (val: unknown) => {
  if (val === "" || val === null || val === undefined) {
    return undefined;
  }
  const num = Number(val);
  return isNaN(num) ? undefined : num;
};

export function preprocessDataForFirestore(
  data: Record<string, any> | null | undefined,
): Record<string, any> | null | any[] {
  if (data === null || data === undefined) return null;

  if (typeof data !== "object" || data instanceof Date) {
    return data === undefined ? null : data;
  }

  if (Array.isArray(data)) {
    return data.map((item) => preprocessDataForFirestore(item));
  }

  const processedData: Record<string, any> = {};
  for (const key in data) {
    if (Object.prototype.hasOwnProperty.call(data, key)) {
      const value = data[key];
      processedData[key] = preprocessDataForFirestore(value);
    }
  }
  return processedData;
}

// Ingredient Schema
export const IngredientSchema = z.object({
  name: z.string().min(1, "Ingredient name is required"),
  quantity: z.preprocess(
    preprocessOptionalNumber,
    z.number().min(0, "Quantity must be non-negative").nullable().default(null),
  ),
  unit: z.string().min(1, "Unit is required (e.g., g, ml, piece)"),
  calories: z.preprocess(
    preprocessOptionalNumber,
    z.number().min(0).nullable().default(null),
  ),
  protein: z.preprocess(
    preprocessOptionalNumber,
    z.number().min(0).nullable().default(null),
  ),
  carbs: z.preprocess(
    preprocessOptionalNumber,
    z.number().min(0).nullable().default(null),
  ),
  fat: z.preprocess(
    preprocessOptionalNumber,
    z.number().min(0).nullable().default(null),
  ),
});

export type Ingredient = z.infer<typeof IngredientSchema>;

// Meal Schema
export const MealSchema = z.object({
  name: z.string().min(1, "Meal name is required"),
  custom_name: z.string().optional().default(""),
  ingredients: z.array(IngredientSchema).default([]),
  total_calories: z.preprocess(
    preprocessOptionalNumber,
    z.number().min(0).nullable().default(null),
  ),
  total_protein: z.preprocess(
    preprocessOptionalNumber,
    z.number().min(0).nullable().default(null),
  ),
  total_carbs: z.preprocess(
    preprocessOptionalNumber,
    z.number().min(0).nullable().default(null),
  ),
  total_fat: z.preprocess(
    preprocessOptionalNumber,
    z.number().min(0).nullable().default(null),
  ),
});

export type Meal = z.infer<typeof MealSchema>;

// Daily Meal Plan Schema
export const DailyMealPlanSchema = z.object({
  dayOfWeek: z.string(),
  meals: z.array(MealSchema).length(6),
  daily_totals: z.object({
    calories: z.number().min(0),
    protein: z.number().min(0),
    carbs: z.number().min(0),
    fat: z.number().min(0),
  }),
});

export type DailyMealPlan = z.infer<typeof DailyMealPlanSchema>;

// Weekly Meal Plan Schema
export const WeeklyMealPlanSchema = z.object({
  days: z.array(DailyMealPlanSchema).length(7),
  weekly_summary: z
    .object({
      total_calories: z.number().min(0),
      total_protein: z.number().min(0),
      total_carbs: z.number().min(0),
      total_fat: z.number().min(0),
    })
    .optional(),
});

export type WeeklyMealPlan = z.infer<typeof WeeklyMealPlanSchema>;

// User Profile Schema and Types
export const UserProfileSchema = z.object({
  id: z.number().optional(),
  user_id: z.string(),
  created_at: z.string(),
  updated_at: z.string(),
  is_onboarding_complete: z.boolean().default(false),
  user_role: z.enum(["client", "coach"]).nullable().optional(),
  age: z.number().int().min(1).max(120),
  biological_sex: z.enum(["male", "female", "other"]),
  height_cm: z.number().min(50).max(300).nullable().optional(),
  current_weight_kg: z.number().min(20).max(500).nullable().optional(),
  target_weight_1month_kg: z.number().min(20).max(500).nullable().optional(),
  long_term_goal_weight_kg: z.number().min(20).max(500).nullable().optional(),
  physical_activity_level: z
    .enum(["sedentary", "light", "moderate", "active", "extra_active"])
    .nullable()
    .optional(),
  primary_diet_goal: z
    .enum(["fat_loss", "muscle_gain", "recomp"])
    .nullable()
    .optional(),
  pain_mobility_issues: z.array(z.string()).nullable().optional(),
  injuries: z.array(z.string()).nullable().optional(),
  surgeries: z.array(z.string()).nullable().optional(),
  exercise_goals: z.array(z.string()).nullable().optional(),
  preferred_exercise_types: z.array(z.string()).nullable().optional(),
  exercise_frequency: z
    .enum(["1-2_days", "3-4_days", "5-6_days", "daily"])
    .nullable()
    .optional(),
  typical_exercise_intensity: z
    .enum(["light", "moderate", "vigorous"])
    .nullable()
    .optional(),
  equipment_access: z.array(z.string()).nullable().optional(),
  subscription_status: z
    .enum(["free", "premium", "premium_annual", "trial", "trial_ended"])
    .nullable()
    .optional(),
  bf_current: z.number().min(0).max(100).nullable().optional(),
  bf_target: z.number().min(0).max(100).nullable().optional(),
  bf_ideal: z.number().min(0).max(100).nullable().optional(),
  mm_current: z.number().min(0).max(100).nullable().optional(),
  mm_target: z.number().min(0).max(100).nullable().optional(),
  mm_ideal: z.number().min(0).max(100).nullable().optional(),
  bw_current: z.number().min(0).max(100).nullable().optional(),
  bw_target: z.number().min(0).max(100).nullable().optional(),
  bw_ideal: z.number().min(0).max(100).nullable().optional(),
  waist_current: z.number().min(0).nullable().optional(),
  waist_goal_1m: z.number().min(0).nullable().optional(),
  waist_ideal: z.number().min(0).nullable().optional(),
  hips_current: z.number().min(0).nullable().optional(),
  hips_goal_1m: z.number().min(0).nullable().optional(),
  hips_ideal: z.number().min(0).nullable().optional(),
  right_leg_current: z.number().min(0).nullable().optional(),
  right_leg_goal_1m: z.number().min(0).nullable().optional(),
  right_leg_ideal: z.number().min(0).nullable().optional(),
  left_leg_current: z.number().min(0).nullable().optional(),
  left_leg_goal_1m: z.number().min(0).nullable().optional(),
  left_leg_ideal: z.number().min(0).nullable().optional(),
  right_arm_current: z.number().min(0).nullable().optional(),
  right_arm_goal_1m: z.number().min(0).nullable().optional(),
  right_arm_ideal: z.number().min(0).nullable().optional(),
  left_arm_current: z.number().min(0).nullable().optional(),
  left_arm_goal_1m: z.number().min(0).nullable().optional(),
  left_arm_ideal: z.number().min(0).nullable().optional(),
  meal_distributions: z
    .array(
      z.object({
        mealName: z.string(),
        calories_pct: z.number().min(0).max(100),
        protein_pct: z.number().min(0).max(100).optional(),
        carbs_pct: z.number().min(0).max(100).optional(),
        fat_pct: z.number().min(0).max(100).optional(),
      }),
    )
    .length(6, "Must have 6 meal distributions")
    .superRefine((data, ctx) => {
      const sum = data.reduce((acc, meal) => acc + (meal.calories_pct || 0), 0);
      if (Math.abs(sum - 100) > 0.01) {
        ctx.addIssue({
          code: z.ZodIssueCode.custom,
          message: `Total calories_pct must sum to 100%. Current sum: ${sum.toFixed(0)}%`,
          path: ["meal_distributions"],
        });
      }
    })
    .nullable()
    .optional(),
  preferred_diet: z.string().nullable().optional(),
  preferred_cuisines: z.array(z.string()).nullable().optional(),
  dispreferrred_cuisines: z.array(z.string()).nullable().optional(),
  preferred_ingredients: z.array(z.string()).nullable().optional(),
  dispreferrred_ingredients: z.array(z.string()).nullable().optional(),
  allergies: z.array(z.string()).nullable().optional(),
  preferred_micronutrients: z.array(z.string()).nullable().optional(),
  medical_conditions: z.array(z.string()).nullable().optional(),
  medications: z.array(z.string()).nullable().optional(),
});

export type UserProfile = z.infer<typeof UserProfileSchema>;

// User Plan Schema and Types
export const UserPlanSchema = z.object({
  id: z.number().optional(),
  user_id: z.string(),
  created_at: z.string().optional(),
  updated_at: z.string().optional(),
  bmr_kcal: z.number().nullable().optional(),
  maintenance_calories_tdee: z.number().nullable().optional(),
  target_daily_calories: z.number().nullable().optional(),
  target_protein_g: z.number().nullable().optional(),
  target_protein_percentage: z.number().nullable().optional(),
  target_carbs_g: z.number().nullable().optional(),
  target_carbs_percentage: z.number().nullable().optional(),
  target_fat_g: z.number().nullable().optional(),
  target_fat_percentage: z.number().nullable().optional(),
  target_weight: z.number().nullable().optional(), // Add this line
  custom_total_calories: z.number().nullable().optional(),
  custom_protein_per_kg: z.number().nullable().optional(),
  remaining_calories_carbs_percentage: z.number().nullable().optional(),
  custom_total_calories_final: z.number().nullable().optional(),
  custom_protein_g: z.number().nullable().optional(),
  custom_protein_percentage: z.number().nullable().optional(),
  custom_carbs_g: z.number().nullable().optional(),
  custom_carbs_percentage: z.number().nullable().optional(),
  custom_fat_g: z.number().nullable().optional(),
  custom_fat_percentage: z.number().nullable().optional(),
  remaining_calories_carb_pct: z.number().nullable().optional(),
  current_weight_for_custom_calc: z.number().nullable().optional(),
});

export type UserPlan = z.infer<typeof UserPlanSchema>;

<<<<<<< HEAD
=======
// Ingredient Schema
export const IngredientSchema = z.object({
  name: z.string().min(1, 'Ingredient name is required'),
  quantity: z.preprocess(
    preprocessOptionalNumber,
    z.number().min(0, 'Quantity must be non-negative').nullable().default(null)
  ),
  unit: z.string().min(1, 'Unit is required (e.g., g, ml, piece)'),
  calories: z.preprocess(
    preprocessOptionalNumber,
    z.number().min(0).nullable().default(null)
  ),
  protein: z.preprocess(
    preprocessOptionalNumber,
    z.number().min(0).nullable().default(null)
  ),
  carbs: z.preprocess(
    preprocessOptionalNumber,
    z.number().min(0).nullable().default(null)
  ),
  fat: z.preprocess(
    preprocessOptionalNumber,
    z.number().min(0).nullable().default(null)
  ),
});

export type Ingredient = z.infer<typeof IngredientSchema>;

export const MealNameEnum = z.enum([
  'Breakfast',
  'Morning Snack',
  'Lunch',
  'Afternoon Snack',
  'Dinner',
  'Evening Snack',
]);

export type MealNameType = z.infer<typeof MealNameEnum>;

// Meal Schema
export const MealSchema = z.object({
  name: MealNameEnum,
  custom_name: z.string().optional().default(''),
  ingredients: z.array(IngredientSchema).default([]),
  total_calories: z.preprocess(
    preprocessOptionalNumber,
    z.number().min(0).nullable().default(null)
  ),
  total_protein: z.preprocess(
    preprocessOptionalNumber,
    z.number().min(0).nullable().default(null)
  ),
  total_carbs: z.preprocess(
    preprocessOptionalNumber,
    z.number().min(0).nullable().default(null)
  ),
  total_fat: z.preprocess(
    preprocessOptionalNumber,
    z.number().min(0).nullable().default(null)
  ),
});

export type Meal = z.infer<typeof MealSchema>;

// Daily Meal Plan Schema
export const DailyMealPlanSchema = z.object({
  day_of_week: z.string(),
  meals: z.array(MealSchema),
});

export type DailyMealPlan = z.infer<typeof DailyMealPlanSchema>;

// Weekly Meal Plan Schema
export const WeeklyMealPlanSchema = z.object({
  days: z.array(DailyMealPlanSchema),
  weekly_summary: z
    .object({
      total_calories: z.number(),
      total_protein: z.number(),
      total_carbs: z.number(),
      total_fat: z.number(),
    })
    .optional(),
});

export type WeeklyMealPlan = z.infer<typeof WeeklyMealPlanSchema>;

>>>>>>> aeec2497
// User Meal Plan Schema and Types
export const UserMealPlanSchema = z.object({
  id: z.number().optional(),
  user_id: z.string(),
  meal_data: WeeklyMealPlanSchema.nullable().optional(),
  created_at: z.string().optional(),
  updated_at: z.string().optional(),
  ai_plan: z.any().nullable().optional(),
});

export type UserMealPlan = z.infer<typeof UserMealPlanSchema>;

// Exercise Planner Data Schema and Types
export const ExercisePlannerDataSchema = z.object({
  id: z.number().optional(),
  user_id: z.string(),
  fitness_level: z.string().nullable().optional(),
  exercise_experience: z.string().nullable().optional(),
  existing_medical_conditions: z.array(z.string()).nullable().optional(),
  injuries_or_limitations: z.array(z.string()).nullable().optional(),
  current_medications: z.array(z.string()).nullable().optional(),
  primary_goal: z.string().nullable().optional(),
  exercise_days_per_week: z.number().min(1).max(7).nullable().optional(),
  available_time_per_session: z.number().min(5).max(300).nullable().optional(),
  preferred_time_of_day: z.string().nullable().optional(),
  exercise_location: z.string().nullable().optional(),
  available_equipment: z.array(z.string()).nullable().optional(),
  machines_access: z.boolean().nullable().optional(),
  space_availability: z.string().nullable().optional(),
  preferred_difficulty_level: z.string().nullable().optional(),
  sleep_quality: z.string().nullable().optional(),
  generated_plan: z.any().nullable().optional(),
  created_at: z.string().optional(),
  updated_at: z.string().optional(),
});

export type ExercisePlannerData = z.infer<typeof ExercisePlannerDataSchema>;

// Exercise Progress Schema and Types
export const ExerciseProgressSchema = z.object({
  id: z.number().optional(),
  user_id: z.string(),
  exercise_plan_id: z.number().nullable().optional(),
  date_recorded: z.string(),
  exercises_completed: z.array(z.string()).nullable().optional(),
  total_duration_minutes: z.number().min(0).nullable().optional(),
  calories_burned: z.number().min(0).nullable().optional(),
  notes: z.string().nullable().optional(),
  difficulty_rating: z.number().min(1).max(10).nullable().optional(),
  energy_level: z.number().min(1).max(10).nullable().optional(),
  created_at: z.string().optional(),
  updated_at: z.string().optional(),
});

export type ExerciseProgress = z.infer<typeof ExerciseProgressSchema>;

// Exercise Plans Schema and Types
export const ExercisePlansSchema = z.object({
  id: z.number().optional(),
  user_id: z.string(),
  planner_data_id: z.number().nullable().optional(),
  plan_name: z.string(),
  plan_description: z.string().nullable().optional(),
  weekly_plan: z.any().nullable().optional(),
  total_duration_minutes: z.number().min(0).nullable().optional(),
  difficulty_level: z.string().nullable().optional(),
  generated_by: z.string().nullable().optional(),
  is_active: z.boolean().default(false),
  is_completed: z.boolean().default(false),
  created_at: z.string().optional(),
  updated_at: z.string().optional(),
});

export type ExercisePlans = z.infer<typeof ExercisePlansSchema>;

// Coach Schema and Types
export const CoachSchema = z.object({
  id: z.number().optional(),
  user_id: z.string(),
  description: z.string().nullable().optional(),
  certification: z.array(z.string()).nullable().optional(),
  years_experience: z.number().min(0).nullable().optional(),
  joined_date: z.string().optional(),
  status: z
    .enum(["pending_approval", "approved", "suspended"])
    .default("pending_approval"),
  created_at: z.string().optional(),
  updated_at: z.string().optional(),
});

export type Coach = z.infer<typeof CoachSchema>;

// Coach Clients Schema and Types
export const CoachClientsSchema = z.object({
  id: z.number().optional(),
  coach_id: z.string(),
  client_id: z.string(),
  status: z.enum(["pending", "accepted", "declined"]).default("pending"),
  requested_at: z.string().optional(),
  responded_at: z.string().nullable().optional(),
  created_at: z.string().optional(),
});

export type CoachClients = z.infer<typeof CoachClientsSchema>;

// Coach Client Requests Schema and Types
export const CoachClientRequestsSchema = z.object({
  id: z.number().optional(),
  coach_id: z.string(),
  client_email: z.string().email(),
  request_message: z.string().nullable().optional(),
  status: z.enum(["pending", "accepted", "declined"]).default("pending"),
  requested_at: z.string().optional(),
  responded_at: z.string().nullable().optional(),
  response_message: z.string().nullable().optional(),
  request_type: z.string().nullable().optional(),
  approval_token: z.string().nullable().optional(),
  created_at: z.string().optional(),
});

export type CoachClientRequests = z.infer<typeof CoachClientRequestsSchema>;

// Form Schemas for UI components
export const ProfileFormSchema = z.object({
  full_name: z.string().min(1, "Name is required.").optional(),
  user_role: z
    .enum(["client", "coach"], {
      required_error: "User role is required.",
    })
    .nullable()
    .optional(),
  subscription_status: z.string().nullable().optional(),
  age: z.coerce
    .number()
    .int("Age must be a whole number.")
    .min(1, "Age is required")
    .max(120)
    .nullable()
    .optional(),
  biological_sex: z.enum(["male", "female", "other"]).nullable().optional(),
  current_weight_kg: z.coerce
    .number()
    .min(20, "Weight must be at least 20kg")
    .max(500)
    .nullable()
    .optional(),
  height_cm: z.coerce
    .number()
    .min(50, "Height must be at least 50cm")
    .max(300)
    .nullable()
    .optional(),
  target_weight_1month_kg: z.coerce
    .number()
    .min(20, "Target weight must be at least 20kg")
    .max(500)
    .nullable()
    .optional(),
  long_term_goal_weight_kg: z.coerce
    .number()
    .min(20, "Long-term goal weight must be at least 20kg")
    .max(500)
    .nullable()
    .optional(),
  physical_activity_level: z
    .enum(["sedentary", "light", "moderate", "active", "extra_active"])
    .nullable()
    .optional(),
  primary_diet_goal: z
    .enum(["fat_loss", "muscle_gain", "recomp"])
    .nullable()
    .optional(),
  pain_mobility_issues: z.array(z.string()).nullable().optional(),
  injuries: z.array(z.string()).nullable().optional(),
  surgeries: z.array(z.string()).nullable().optional(),
  exercise_goals: z.array(z.string()).nullable().optional(),
  preferred_exercise_types: z.array(z.string()).nullable().optional(),
  exercise_frequency: z.string().nullable().optional(),
  typical_exercise_intensity: z.string().nullable().optional(),
  equipment_access: z.array(z.string()).nullable().optional(),
  preferred_diet: z.string().nullable().optional(),
  allergies: z.array(z.string()).nullable().optional(),
  medical_conditions: z.array(z.string()).nullable().optional(),
  medications: z.array(z.string()).nullable().optional(),
  bf_current: z.coerce
    .number()
    .min(0, "Must be >= 0")
    .max(100, "Body fat % must be between 0 and 100.")
    .nullable()
    .optional(),
  bf_target: z.coerce
    .number()
    .min(0, "Must be >= 0")
    .max(100, "Target body fat % must be between 0 and 100.")
    .nullable()
    .optional(),
  waist_current: z.coerce.number().min(0).nullable().optional(),
  waist_target: z.coerce.number().min(0).nullable().optional(),
});

export type ProfileFormValues = z.infer<typeof ProfileFormSchema>;

// Smart Calorie Planner Form Schema
export const SmartCaloriePlannerFormSchema = z.object({
  age: z.coerce
    .number()
    .int("Age must be a whole number (e.g., 30, not 30.5).")
    .positive("Age must be a positive number.")
    .nullable(),
  biological_sex: z
    .enum(["male", "female", "other"], {
      required_error: "Biological sex is required.",
    })
    .nullable(),
  height_cm: z.coerce
    .number()
    .positive("Height must be a positive number.")
    .nullable(),
  current_weight_kg: z.coerce
    .number()
    .positive("Current weight must be a positive number.")
    .nullable(),
  target_weight_1month_kg: z.coerce
    .number()
    .positive("Target weight must be a positive number.")
    .nullable(),
  long_term_goal_weight_kg: z.coerce
    .number()
    .positive("Long-term goal weight must be a positive number.")
    .optional()
    .nullable(),
  physical_activity_level: z
    .enum(["sedentary", "light", "moderate", "active", "extra_active"], {
      required_error: "Activity level is required.",
    })
    .nullable(),
  primary_diet_goal: z
    .enum(["fat_loss", "muscle_gain", "recomp"], {
      required_error: "Diet goal is required.",
    })
    .nullable(),
  bf_current: z
    .preprocess(
      preprocessOptionalNumber,
      z.coerce
        .number()
        .min(0, "Must be >= 0")
        .max(100, "Body fat % must be between 0 and 100.")
        .optional(),
    )
    .nullable(),
  bf_target: z
    .preprocess(
      preprocessOptionalNumber,
      z.coerce
        .number()
        .min(0, "Must be >= 0")
        .max(100, "Target body fat % must be between 0 and 100.")
        .optional(),
    )
    .nullable(),
  bf_ideal: z
    .preprocess(
      preprocessOptionalNumber,
      z.coerce
        .number()
        .min(0, "Must be >= 0")
        .max(100, "Ideal body fat % must be between 0 and 100.")
        .optional(),
    )
    .nullable(),
  mm_current: z
    .preprocess(
      preprocessOptionalNumber,
      z.coerce
        .number()
        .min(0, "Must be >= 0")
        .max(100, "Muscle mass % must be between 0 and 100.")
        .optional(),
    )
    .nullable(),
  mm_target: z
    .preprocess(
      preprocessOptionalNumber,
      z.coerce
        .number()
        .min(0, "Must be >= 0")
        .max(100, "Target muscle mass % must be between 0 and 100.")
        .optional(),
    )
    .nullable(),
  mm_ideal: z
    .preprocess(
      preprocessOptionalNumber,
      z.coerce
        .number()
        .min(0, "Must be >= 0")
        .max(100, "Ideal muscle mass % must be between 0 and 100.")
        .optional(),
    )
    .nullable(),
  bw_current: z
    .preprocess(
      preprocessOptionalNumber,
      z.coerce
        .number()
        .min(0, "Must be >= 0")
        .max(100, "Body water % must be between 0 and 100.")
        .optional(),
    )
    .nullable(),
  bw_target: z
    .preprocess(
      preprocessOptionalNumber,
      z.coerce
        .number()
        .min(0, "Must be >= 0")
        .max(100, "Target body water % must be between 0 and 100.")
        .optional(),
    )
    .nullable(),
  bw_ideal: z
    .preprocess(
      preprocessOptionalNumber,
      z.coerce
        .number()
        .min(0, "Must be >= 0")
        .max(100, "Ideal body water % must be between 0 and 100.")
        .optional(),
    )
    .nullable(),
  waist_current: z
    .preprocess(preprocessOptionalNumber, z.coerce.number().min(0).optional())
    .nullable(),
  waist_goal_1m: z
    .preprocess(preprocessOptionalNumber, z.coerce.number().min(0).optional())
    .nullable(),
  waist_ideal: z
    .preprocess(preprocessOptionalNumber, z.coerce.number().min(0).optional())
    .nullable(),
  hips_current: z
    .preprocess(preprocessOptionalNumber, z.coerce.number().min(0).optional())
    .nullable(),
  hips_goal_1m: z
    .preprocess(preprocessOptionalNumber, z.coerce.number().min(0).optional())
    .nullable(),
  hips_ideal: z
    .preprocess(preprocessOptionalNumber, z.coerce.number().min(0).optional())
    .nullable(),
  right_leg_current: z
    .preprocess(preprocessOptionalNumber, z.coerce.number().min(0).optional())
    .nullable(),
  right_leg_goal_1m: z
    .preprocess(preprocessOptionalNumber, z.coerce.number().min(0).optional())
    .nullable(),
  right_leg_ideal: z
    .preprocess(preprocessOptionalNumber, z.coerce.number().min(0).optional())
    .nullable(),
  left_leg_current: z
    .preprocess(preprocessOptionalNumber, z.coerce.number().min(0).optional())
    .nullable(),
  left_leg_goal_1m: z
    .preprocess(preprocessOptionalNumber, z.coerce.number().min(0).optional())
    .nullable(),
  left_leg_ideal: z
    .preprocess(preprocessOptionalNumber, z.coerce.number().min(0).optional())
    .nullable(),
  right_arm_current: z
    .preprocess(preprocessOptionalNumber, z.coerce.number().min(0).optional())
    .nullable(),
  right_arm_goal_1m: z
    .preprocess(preprocessOptionalNumber, z.coerce.number().min(0).optional())
    .nullable(),
  right_arm_ideal: z
    .preprocess(preprocessOptionalNumber, z.coerce.number().min(0).optional())
    .nullable(),
  left_arm_current: z
    .preprocess(preprocessOptionalNumber, z.coerce.number().min(0).optional())
    .nullable(),
  left_arm_goal_1m: z
    .preprocess(preprocessOptionalNumber, z.coerce.number().min(0).optional())
    .nullable(),
  left_arm_ideal: z
    .preprocess(preprocessOptionalNumber, z.coerce.number().min(0).optional())
    .nullable(),
  custom_total_calories: z.preprocess(
    preprocessOptionalNumber,
    z.coerce
      .number()
      .int("Custom calories must be a whole number if provided.")
      .positive("Custom calories must be positive if provided.")
      .optional(),
  ),
  custom_protein_per_kg: z.preprocess(
    preprocessOptionalNumber,
    z.coerce
      .number()
      .min(0, "Protein per kg must be non-negative if provided.")
      .optional(),
  ),
  remaining_calories_carbs_percentage: z.preprocess(
    preprocessOptionalNumber,
    z.coerce
      .number()
      .int("Carb percentage must be a whole number.")
      .min(0, "Carb percentage must be between 0 and 100.")
      .max(100, "Carb percentage must be between 0 and 100.")
      .default(50)
      .optional(),
  ),
});

export type SmartCaloriePlannerFormValues = z.infer<
  typeof SmartCaloriePlannerFormSchema
>;

// Meal Suggestion Preferences Schema
export const MealSuggestionPreferencesSchema = z.object({
  preferred_diet: z.string().nullable().optional(),
  allergies: z.array(z.string()).nullable().optional(),
  medical_conditions: z.array(z.string()).nullable().optional(),
  medications: z.array(z.string()).nullable().optional(),
});

export type MealSuggestionPreferencesValues = z.infer<
  typeof MealSuggestionPreferencesSchema
>;

// Macro Results Interface
export interface MacroResults {
  Protein_g: number;
  Carbs_g: number;
  Fat_g: number;
  Protein_cals: number;
  Carb_cals: number;
  Fat_cals: number;
  Total_cals: number;
  Protein_pct: number;
  Carb_pct: number;
  Fat_pct: number;
}

// Global Calculated Targets Interface
export interface GlobalCalculatedTargets {
  bmr_kcal?: number | null;
  maintenance_calories_tdee?: number | null;
  target_daily_calories?: number | null;
  target_protein_g?: number | null;
  target_carbs_g?: number | null;
  target_fat_g?: number | null;
  custom_total_calories?: number | null;
  custom_protein_per_kg?: number | null;
  custom_protein_g?: number | null;
  custom_carbs_g?: number | null;
  custom_fat_g?: number | null;
  estimated_weekly_weight_change_kg?: number | null;
  protein_calories?: number | null;
  carb_calories?: number | null;
  fat_calories?: number | null;
  current_weight_for_custom_calc?: number | null;
  target_protein_percentage?: number | null;
  target_carbs_percentage?: number | null;
  target_fat_percentage?: number | null;
  custom_protein_percentage?: number | null;
  custom_carbs_percentage?: number | null;
  custom_fat_percentage?: number | null;
  custom_total_calories_final?: number | null;
}

// Meal Macro Distribution Schema
export const MealMacroDistributionSchema = z.object({
  mealName: z.string(),
  calories_pct: z.coerce
    .number()
    .min(0, "% must be >= 0")
    .max(100, "% must be <= 100")
    .default(0),
});

export type MealMacroDistribution = z.infer<typeof MealMacroDistributionSchema>;

// Macro Splitter Form Schema
export const MacroSplitterFormSchema = z
  .object({
    meal_distributions: z
      .array(MealMacroDistributionSchema)
      .length(6, `Must have 6 meal entries.`),
  })
  .superRefine((data, ctx) => {
    const checkSum = (
      macroKey: keyof Omit<MealMacroDistribution, "mealName">,
      macroName: string,
    ) => {
      const sum = data.meal_distributions.reduce(
        (acc, meal) => acc + (Number(meal[macroKey]) || 0),
        0,
      );
      if (Math.abs(sum - 100) > 0.01) {
        ctx.addIssue({
          code: z.ZodIssueCode.custom,
          message: `Total ${macroName} percentages must sum to 100%. Current sum: ${sum.toFixed(
            0,
          )}%`,
          path: ["mealDistributions"],
        });
      }
    };
    checkSum("calories_pct", "Calorie");
  });

export type MacroSplitterFormValues = z.infer<typeof MacroSplitterFormSchema>;

// Onboarding Form Schema
export const OnboardingFormSchema = z.object({
  user_role: z.enum(["client", "coach"], {
    required_error: "User role is required.",
  }),
  age: z.coerce
    .number()
    .int("Age must be a whole number.")
    .min(1, "Age is required")
    .max(120),
  biological_sex: z.enum(["male", "female", "other"], {
    required_error: "Biological sex is required.",
  }),
  height_cm: z.coerce.number().min(50, "Height must be at least 50cm").max(300),
  current_weight_kg: z.coerce
    .number()
    .min(20, "Weight must be at least 20kg")
    .max(500),
  target_weight_1month_kg: z.coerce
    .number()
    .min(20, "Target weight must be at least 20kg")
    .max(500)
    .optional()
    .nullable(),
  long_term_goal_weight_kg: z.coerce
    .number()
    .min(20, "Long-term goal weight must be at least 20kg")
    .max(500)
    .optional()
    .nullable(),
  physical_activity_level: z.enum(
    ["sedentary", "light", "moderate", "active", "extra_active"],
    { required_error: "Activity level is required." },
  ),
  primary_diet_goal: z.enum(["fat_loss", "muscle_gain", "recomp"], {
    required_error: "Diet goal is required.",
  }),
  bf_current: z.preprocess(
    preprocessOptionalNumber,
    z.coerce.number().min(0).max(100).optional(),
  ),
  bf_target: z.preprocess(
    preprocessOptionalNumber,
    z.coerce.number().min(0).max(100).optional(),
  ),
  waist_current: z.preprocess(
    preprocessOptionalNumber,
    z.coerce.number().min(0).optional(),
  ),
  waist_target: z.preprocess(
    preprocessOptionalNumber,
    z.coerce.number().min(0).optional(),
  ),
  preferred_diet: z.string().optional(),
  allergies: z.string().or(z.array(z.string())).optional(),
  medical_conditions: z.string().or(z.array(z.string())).optional(),
  medications: z.string().or(z.array(z.string())).optional(),
  custom_total_calories: z.preprocess(
    preprocessOptionalNumber,
    z.coerce
      .number()
      .positive("Custom calories must be positive if provided.")
      .optional(),
  ),
  custom_protein_per_kg: z.preprocess(
    preprocessOptionalNumber,
    z.coerce
      .number()
      .min(0, "Protein per kg must be non-negative if provided.")
      .optional(),
  ),
  custom_protein_g: z.preprocess(
    preprocessOptionalNumber,
    z.coerce
      .number()
      .min(0, "Protein must be non-negative if provided.")
      .optional(),
  ),
  custom_carbs_g: z.preprocess(
    preprocessOptionalNumber,
    z.coerce
      .number()
      .min(0, "Carbs must be non-negative if provided.")
      .optional(),
  ),
  custom_fat_g: z.preprocess(
    preprocessOptionalNumber,
    z.coerce
      .number()
      .min(0, "Fat must be non-negative if provided.")
      .optional(),
  ),
  remaining_calories_carbs_percentage: z.preprocess(
    preprocessOptionalNumber,
    z.coerce
      .number()
      .int("Carb percentage must be a whole number.")
      .min(0, "Carb percentage must be between 0 and 100.")
      .max(100, "Carb percentage must be between 0 and 100.")
      .default(50)
      .optional(),
  ),
  systemCalculatedTargets: z.any().optional(),
  userCustomizedTargets: z.any().optional(),
  mealDistributions: z.array(MealMacroDistributionSchema).optional(),
  typicalMealsDescription: z.string().optional(),
});

export type OnboardingFormValues = z.infer<typeof OnboardingFormSchema>;

// AI Meal Generation Schemas
export const IngredientDetailSchema = z.object({
  name: z.string(),
  amount: z.string(),
  unit: z.string(),
  calories: z.number(),
  protein: z.number(),
  carbs: z.number(),
  fat: z.number(),
  macrosString: z.string(),
});

export type IngredientDetail = z.infer<typeof IngredientDetailSchema>;

export const MealSuggestionSchema = z.object({
  mealTitle: z.string(),
  description: z.string(),
  ingredients: z.array(IngredientDetailSchema),
  totalCalories: z.number(),
  totalProtein: z.number(),
  totalCarbs: z.number(),
  totalFat: z.number(),
  instructions: z.string().optional(),
});

export type MealSuggestion = z.infer<typeof MealSuggestionSchema>;

export const SuggestMealsForMacrosOutputSchema = z.object({
  suggestions: z.array(MealSuggestionSchema),
});

export type SuggestMealsForMacrosOutput = z.infer<
  typeof SuggestMealsForMacrosOutputSchema
>;

export const SuggestMealsForMacrosInputSchema = z.object({
  protein: z.number().min(0, "Protein must be non-negative").optional(),
  carbs: z.number().min(0, "Carbs must be non-negative").optional(),
  fat: z.number().min(0, "Fat must be non-negative").optional(),
  calories: z.number().min(0, "Calories must be non-negative").optional(),
  preferences: z.string().optional(),
  meal_name: z.string().optional(),
  target_calories: z
    .number()
    .positive()
    .min(100, "Calories must be at least 100 kcal"),
  target_protein_grams: z
    .number()
    .nonnegative()
    .min(0, "Protein cannot be negative"),
  target_carbs_grams: z
    .number()
    .nonnegative()
    .min(0, "Carbs cannot be negative"),
  target_fat_grams: z.number().nonnegative().min(0, "Fat cannot be negative"),
  age: z.number().nullable().optional(),
  gender: z.string().nullable().optional(),
  activity_level: z.string().nullable().optional(),
  diet_goal: z.string().nullable().optional(),
  preferred_diet: z.string().nullable().optional(),
  preferred_cuisines: z.array(z.string()).nullable().optional(),
  dispreferrred_cuisines: z.array(z.string()).nullable().optional(),
  preferred_ingredients: z.array(z.string()).nullable().optional(),
  dispreferrred_ingredients: z.array(z.string()).nullable().optional(),
  allergies: z.array(z.string()).nullable().optional(),
  medical_conditions: z.array(z.string()).nullable().optional(),
});

export type SuggestMealsForMacrosInput = z.infer<
  typeof SuggestMealsForMacrosInputSchema
>;

export const SuggestMealsForMacrosSimpleInputSchema = z.object({
  meal_name: z.string(),
  target_calories: z.number(),
  target_protein_grams: z.number(),
  target_carbs_grams: z.number(),
  target_fat_grams: z.number(),
  age: z.number().optional(),
  gender: z.string().optional(),
  activity_level: z.string().optional(),
  diet_goal: z.string().optional(),
  preferred_diet: z.string().optional(),
  allergies: z.array(z.string()).optional(),
  medical_conditions: z.array(z.string()).optional(),
  medications: z.array(z.string()).optional(),
});

export type SuggestMealsForMacrosSimpleInput = z.infer<
  typeof SuggestMealsForMacrosSimpleInputSchema
>;

// AI Service Schemas
export const AIServiceIngredientSchema = z.object({
  name: z.string(),
  quantity: z.number(),
  unit: z.string(),
  calories: z.number(),
  protein: z.number(),
  carbs: z.number(),
  fat: z.number(),
});

export type AIServiceIngredient = z.infer<typeof AIServiceIngredientSchema>;

export const AIServiceMealSchema = z.object({
  name: z.string(),
  custom_name: z.string(),
  ingredients: z.array(AIServiceIngredientSchema),
  total_calories: z.number(),
  total_protein: z.number(),
  total_carbs: z.number(),
  total_fat: z.number(),
});

export type AIServiceMeal = z.infer<typeof AIServiceMealSchema>;

export const AdjustMealIngredientsInputSchema = z.object({
  originalMeal: AIServiceMealSchema,
  targetMacros: z.object({
    calories: z.number(),
    protein: z.number(),
    carbs: z.number(),
    fat: z.number(),
  }),
  userProfile: z.object({
    age: z.number().optional(),
    biological_sex: z.string().optional(),
    physical_activity_level: z.string().optional(),
    primary_diet_goal: z.string().optional(),
    preferred_diet: z.string().optional(),
    allergies: z.array(z.string()).optional(),
    medical_conditions: z.array(z.string()).optional(),
    medications: z.array(z.string()).optional(),
  }),
});

export type AdjustMealIngredientsInput = z.infer<
  typeof AdjustMealIngredientsInputSchema
>;

export const AdjustMealIngredientsOutputSchema = z.object({
  adjustedMeal: AIServiceMealSchema,
  explanation: z.string(),
});

export type AdjustMealIngredientsOutput = z.infer<
  typeof AdjustMealIngredientsOutputSchema
>;

// AI Generated Meal Plan Schemas
export const AIGeneratedIngredientSchema = z.object({
  name: z.string(),
  quantity: z.number().optional(),
  unit: z.string().optional(),
  calories: z.number(),
  protein: z.number(),
  carbs: z.number(),
  fat: z.number(),
});

export type AIGeneratedIngredient = z.infer<typeof AIGeneratedIngredientSchema>;

export const AIGeneratedMealSchema = z.object({
  meal_name: z.string(),
  meal_title: z.string(), // Add this line
  custom_name: z.string().optional(),
  ingredients: z.array(AIGeneratedIngredientSchema),
  total_calories: z.number().optional(),
  total_protein: z.number().optional(),
  total_carbs: z.number().optional(),
  total_fat: z.number().optional(),
});

export type AIGeneratedMeal = z.infer<typeof AIGeneratedMealSchema>;

export const DayPlanSchema = z.object({
  day: z.string(),
  meals: z.array(AIGeneratedMealSchema).length(6),
  daily_totals: z.object({
    calories: z.number().min(0),
    protein: z.number().min(0),
    carbs: z.number().min(0),
    fat: z.number().min(0),
  }),
});

export type DayPlan = z.infer<typeof DayPlanSchema>;

export const AIDailyMealSchema = z.object({
  meal_title: z
    .string()
    .describe(
      "A short, appetizing name for the meal. E.g., 'Sunrise Scramble' or 'Zesty Salmon Salad'.",
    ),
  ingredients: z
    .array(
      z.object({
        name: z
          .string()
          .describe(
            "The name of the ingredient, e.g., 'Large Egg' or 'Rolled Oats'.",
          ),
        calories: z
          .number()
          .describe("Total calories for the quantity of this ingredient."),
        protein: z.number().describe("Grams of protein."),
        carbs: z.number().describe("Grams of carbohydrates."),
        fat: z.number().describe("Grams of fat."),
      }),
    )
    .min(1, "Each meal must have at least one ingredient."),
});

export const AIDailyPlanOutputSchema = z.object({
  meals: z
    .array(AIDailyMealSchema)
    .describe("An array of all meals for this one day."),
});
export type AIDailyPlanOutput = z.infer<typeof AIDailyPlanOutputSchema>;

export const GeneratePersonalizedMealPlanInputSchema = z.object({
  age: z.number().optional(),
  gender: z.string().optional(),
  height_cm: z.number().optional(),
  biological_sex: z.string(), // ADDED THIS LINE
  target_weight: z.number().optional(), // Add this line
  current_weight: z.number().optional(),
  goal_weight_1m: z.number().optional(),
  activityLevel: z.string().optional(),
  dietGoalOnboarding: z.string().optional(),
  target_daily_calories: z.number().nullable().optional(),
  target_protein_g: z.number().nullable().optional(),
  target_carbs_g: z.number().nullable().optional(),
  target_fat_g: z.number().nullable().optional(),
  ideal_goal_weight: z.number().optional(),
  physical_activity_level: z.string(),
  primary_diet_goal: z.string(),
  meal_distributions: z
    .array(
      z.object({
        mealName: z.string(),
        calories_pct: z.number(),
      }),
    )
    .nullable()
    .optional(),
  bf_current: z.number().optional(),
  bf_target: z.number().optional(),
  bf_ideal: z.number().optional(),
  mm_current: z.number().optional(),
  mm_target: z.number().optional(),
  mm_ideal: z.number().optional(),
  bw_current: z.number().optional(),
  bw_target: z.number().optional(),
  bw_ideal: z.number().optional(),
  waist_current: z.number().optional(),
  waist_goal_1m: z.number().optional(),
  waist_ideal: z.number().optional(),
  hips_current: z.number().optional(),
  hips_goal_1m: z.number().optional(),
  hips_ideal: z.number().optional(),
  right_leg_current: z.number().optional(),
  right_leg_goal_1m: z.number().optional(),
  right_leg_ideal: z.number().optional(),
  left_leg_current: z.number().optional(),
  left_leg_goal_1m: z.number().optional(),
  left_leg_ideal: z.number().optional(),
  right_arm_current: z.number().optional(),
  right_arm_goal_1m: z.number().optional(),
  right_arm_ideal: z.number().optional(),
  left_arm_current: z.number().optional(),
  left_arm_goal_1m: z.number().optional(),
  left_arm_ideal: z.number().optional(),
  preferredDiet: z.string().optional(),
  allergies: z.array(z.string()).optional(),
  preferred_ingredients: z.array(z.string()).nullable().optional(),
  dispreferrred_ingredients: z.array(z.string()).nullable().optional(),
  medical_conditions: z.array(z.string()).nullable().optional(),
  dispreferredCuisines: z.array(z.string()).optional(),
  preferredCuisines: z.array(z.string()).optional(),
  preferred_diet: z.string().nullable().optional(),
  dispreferredIngredients: z.array(z.string()).optional(),
  preferredIngredients: z.array(z.string()).optional(),
  medicalConditions: z.array(z.string()).optional(),
  medications: z.array(z.string()).optional(),
  preferredMicronutrients: z.array(z.string()).optional(),
  typicalMealsDescription: z.string().optional(),
  mealTargets: z.array(
    z.object({
      mealName: z.string(),
      calories: z.number(),
      protein: z.number(),
      carbs: z.number(),
      fat: z.number(),
    }),
  ),
});

export type GeneratePersonalizedMealPlanInput = z.infer<
  typeof GeneratePersonalizedMealPlanInputSchema
>;

export const GeneratePersonalizedMealPlanOutputSchema = z.object({
  weeklyMealPlan: z.array(DayPlanSchema),
  weeklySummary: z.object({
    totalCalories: z.number(),
    totalProtein: z.number(),
    totalCarbs: z.number(),
    totalFat: z.number(),
  }),
});
export type GeneratePersonalizedMealPlanOutput = z.infer<
  typeof GeneratePersonalizedMealPlanOutputSchema
>;

// Support Chatbot Schemas
export const SupportChatbotInputSchema = z.object({
  userQuery: z.string(),
});

export type SupportChatbotInput = z.infer<typeof SupportChatbotInputSchema>;

export const SupportChatbotOutputSchema = z.object({
  botResponse: z.string(),
});

export type SupportChatbotOutput = z.infer<typeof SupportChatbotOutputSchema>;

// Ingredient Swap Schemas
export const SuggestIngredientSwapInputSchema = z.object({
  mealName: z.string(),
  ingredients: z.array(
    z.object({
      name: z.string(),
      quantity: z.number(),
      caloriesPer100g: z.number(),
      proteinPer100g: z.number(),
      fatPer100g: z.number(),
    }),
  ),
  dietaryPreferences: z.string(),
  dislikedIngredients: z.array(z.string()),
  allergies: z.array(z.string()),
  nutrientTargets: z.object({
    calories: z.number(),
    protein: z.number(),
    carbohydrates: z.number(),
    fat: z.number(),
  }),
});

export type SuggestIngredientSwapInput = z.infer<
  typeof SuggestIngredientSwapInputSchema
>;

export const SuggestIngredientSwapOutputSchema = z.array(
  z.object({
    ingredientName: z.string(),
    reason: z.string(),
  }),
);

export type SuggestIngredientSwapOutput = z.infer<
  typeof SuggestIngredientSwapOutputSchema
>;

// Full User Profile Type combining all user data
export type FullUserProfileType = UserProfile & UserPlan & UserMealPlan;<|MERGE_RESOLUTION|>--- conflicted
+++ resolved
@@ -248,96 +248,17 @@
 
 export type UserPlan = z.infer<typeof UserPlanSchema>;
 
-<<<<<<< HEAD
-=======
-// Ingredient Schema
-export const IngredientSchema = z.object({
-  name: z.string().min(1, 'Ingredient name is required'),
-  quantity: z.preprocess(
-    preprocessOptionalNumber,
-    z.number().min(0, 'Quantity must be non-negative').nullable().default(null)
-  ),
-  unit: z.string().min(1, 'Unit is required (e.g., g, ml, piece)'),
-  calories: z.preprocess(
-    preprocessOptionalNumber,
-    z.number().min(0).nullable().default(null)
-  ),
-  protein: z.preprocess(
-    preprocessOptionalNumber,
-    z.number().min(0).nullable().default(null)
-  ),
-  carbs: z.preprocess(
-    preprocessOptionalNumber,
-    z.number().min(0).nullable().default(null)
-  ),
-  fat: z.preprocess(
-    preprocessOptionalNumber,
-    z.number().min(0).nullable().default(null)
-  ),
-});
-
-export type Ingredient = z.infer<typeof IngredientSchema>;
-
 export const MealNameEnum = z.enum([
-  'Breakfast',
-  'Morning Snack',
-  'Lunch',
-  'Afternoon Snack',
-  'Dinner',
-  'Evening Snack',
+  "Breakfast",
+  "Morning Snack",
+  "Lunch",
+  "Afternoon Snack",
+  "Dinner",
+  "Evening Snack",
 ]);
 
 export type MealNameType = z.infer<typeof MealNameEnum>;
 
-// Meal Schema
-export const MealSchema = z.object({
-  name: MealNameEnum,
-  custom_name: z.string().optional().default(''),
-  ingredients: z.array(IngredientSchema).default([]),
-  total_calories: z.preprocess(
-    preprocessOptionalNumber,
-    z.number().min(0).nullable().default(null)
-  ),
-  total_protein: z.preprocess(
-    preprocessOptionalNumber,
-    z.number().min(0).nullable().default(null)
-  ),
-  total_carbs: z.preprocess(
-    preprocessOptionalNumber,
-    z.number().min(0).nullable().default(null)
-  ),
-  total_fat: z.preprocess(
-    preprocessOptionalNumber,
-    z.number().min(0).nullable().default(null)
-  ),
-});
-
-export type Meal = z.infer<typeof MealSchema>;
-
-// Daily Meal Plan Schema
-export const DailyMealPlanSchema = z.object({
-  day_of_week: z.string(),
-  meals: z.array(MealSchema),
-});
-
-export type DailyMealPlan = z.infer<typeof DailyMealPlanSchema>;
-
-// Weekly Meal Plan Schema
-export const WeeklyMealPlanSchema = z.object({
-  days: z.array(DailyMealPlanSchema),
-  weekly_summary: z
-    .object({
-      total_calories: z.number(),
-      total_protein: z.number(),
-      total_carbs: z.number(),
-      total_fat: z.number(),
-    })
-    .optional(),
-});
-
-export type WeeklyMealPlan = z.infer<typeof WeeklyMealPlanSchema>;
-
->>>>>>> aeec2497
 // User Meal Plan Schema and Types
 export const UserMealPlanSchema = z.object({
   id: z.number().optional(),
