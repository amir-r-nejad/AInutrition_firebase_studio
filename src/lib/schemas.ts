--- conflicted
+++ resolved
@@ -1,5 +1,11 @@
 import { z } from 'zod';
-// TODO: Import or define genders, allActivityLevels, smartPlannerDietGoals, preferredDiets as needed
+import { genders, activityLevels, smartPlannerDietGoals, preferredDiets } from './constants';
+
+// Helper function for preprocessing optional numbers
+export const preprocessOptionalNumber = (val: any) => {
+  if (val === '' || val === null || val === undefined) return null;
+  return val;
+};
 
 // User Profile Schema
 export const BaseProfileSchema = z.object({
@@ -49,7 +55,6 @@
 });
 export type ProfileFormValues = z.infer<typeof ProfileFormSchema>;
 
-<<<<<<< HEAD
 // User Plan Schema
 export const UserPlanSchema = z.object({
   user_id: z.string(),
@@ -62,45 +67,42 @@
   goal_type: z.enum(['weight_loss', 'weight_gain', 'maintenance']).nullable(),
   created_at: z.string().nullable(),
   updated_at: z.string().nullable(),
-=======
-// Interface for data structure stored in Firestore
+});
+export type UserPlanType = z.infer<typeof UserPlanSchema>;
+
+// Global Calculated Targets Type
 export interface GlobalCalculatedTargets {
   bmr_kcal?: number | null;
   maintenance_calories_tdee?: number | null;
+  target_daily_calories?: number | null;
+  target_protein_g?: number | null;
+  protein_calories?: number | null;
+  target_protein_percentage?: number | null;
+  target_carbs_g?: number | null;
+  carb_calories?: number | null;
+  target_carbs_percentage?: number | null;
+  target_fat_g?: number | null;
+  fat_calories?: number | null;
+  target_fat_percentage?: number | null;
+  current_weight_for_custom_calc?: number | null;
+  estimated_weekly_weight_change_kg?: number | null;
   custom_total_calories_final?: number | null;
+  custom_protein_g?: number | null;
   custom_protein_percentage?: number | null;
-  custom_protein_g?: number | null;
+  custom_carbs_g?: number | null;
   custom_carbs_percentage?: number | null;
-  custom_carbs_g?: number | null;
+  custom_fat_g?: number | null;
   custom_fat_percentage?: number | null;
-  custom_fat_g?: number | null;
-  current_weight_for_custom_calc?: number | null;
-
-  // Fields that don't exist in user structure - separated
-  estimated_weekly_weight_change_kg?: number | null;
-  protein_calories?: number | null;
-  carb_calories?: number | null;
-  fat_calories?: number | null;
-
-  // Additional fields from the data structure
+  custom_total_calories?: number | null;
   custom_protein_per_kg?: number | null;
-  custom_total_calories?: number | null;
   remaining_calories_carbs_percentage?: number | null;
-  target_carbs_g?: number | null;
-  target_carbs_percentage?: number | null;
-  target_daily_calories?: number | null;
-  target_fat_g?: number | null;
-  target_fat_percentage?: number | null;
-  target_protein_g?: number | null;
-  target_protein_percentage?: number | null;
-
   proteinCalories?: number | null;
   carbCalories?: number | null;
   fatCalories?: number | null;
 }
 
 // Base fields for onboarding/profile data used by tools
-export interface BaseProfileData {
+export interface ExtendedProfileData {
   name: string;
   user_role: 'client' | 'coach';
   age?: number;
@@ -177,9 +179,555 @@
     .min(0, '% must be >= 0')
     .max(100, '% must be <= 100')
     .default(0),
->>>>>>> 547302f6
-});
-export type UserPlanType = z.infer<typeof UserPlanSchema>;
+});
+export type MealMacroDistribution = z.infer<typeof MealMacroDistributionSchema>;
+
+export const MacroSplitterFormSchema = z
+  .object({
+    meal_distributions: z
+      .array(MealMacroDistributionSchema)
+      .length(6, `Must have 6 meal entries.`),
+  })
+  .superRefine((data, ctx) => {
+    const checkSum = (
+      macroKey: keyof Omit<MealMacroDistribution, 'mealName'>,
+      macroName: string
+    ) => {
+      const sum = data.meal_distributions.reduce(
+        (acc, meal) => acc + (Number(meal[macroKey]) || 0),
+        0
+      );
+      if (Math.abs(sum - 100) > 0.01) {
+        ctx.addIssue({
+          code: z.ZodIssueCode.custom,
+          message: `Total ${macroName} percentages must sum to 100%. Current sum: ${sum.toFixed(
+            0
+          )}%`,
+          path: ['mealDistributions'],
+        });
+      }
+    };
+    checkSum('calories_pct', 'Calorie');
+  });
+export type MacroSplitterFormValues = z.infer<typeof MacroSplitterFormSchema>;
+
+export const SmartCaloriePlannerFormSchema = z.object({
+  user_role: z
+    .enum(['client', 'coach'], {
+      required_error: 'User role is required.',
+    })
+    .nullable(),
+  age: z.coerce
+    .number()
+    .int('Age must be a whole number (e.g., 30, not 30.5).')
+    .positive('Age must be a positive number.')
+    .nullable(),
+  biological_sex: z
+    .enum(genders.map((g) => g.value) as [string, ...string[]], {
+      required_error: 'Gender is required.',
+    })
+    .nullable(),
+  height_cm: z.coerce
+    .number()
+    .positive('Height must be a positive number.')
+    .nullable(),
+  current_weight_kg: z.coerce
+    .number()
+    .positive('Current weight must be a positive number.')
+    .nullable(),
+  target_weight_1month_kg: z.coerce
+    .number()
+    .positive('1-Month Goal Weight must be a positive number.')
+    .nullable(),
+  long_term_goal_weight_kg: z
+    .preprocess(
+      preprocessOptionalNumber,
+      z.coerce
+        .number()
+        .positive('Long-term Goal Weight must be positive if provided.')
+        .optional()
+    )
+    .nullable(),
+  physical_activity_level: z
+    .enum(activityLevels.map((al) => al.value) as [string, ...string[]], {
+      required_error: 'Activity level is required.',
+    })
+    .nullable(),
+  primary_diet_goal: z
+    .enum(smartPlannerDietGoals.map((g) => g.value) as [string, ...string[]], {
+      required_error: 'Diet goal is required.',
+    })
+    .nullable(),
+
+  bf_current: z
+    .preprocess(
+      preprocessOptionalNumber,
+      z.coerce
+        .number()
+        .min(0, 'Must be >= 0')
+        .max(100, 'Body fat % must be between 0 and 100.')
+        .optional()
+    )
+    .nullable(),
+  bf_target: z
+    .preprocess(
+      preprocessOptionalNumber,
+      z.coerce
+        .number()
+        .min(0, 'Must be >= 0')
+        .max(100, 'Target body fat % must be between 0 and 100.')
+        .optional()
+    )
+    .nullable(),
+  bf_ideal: z
+    .preprocess(
+      preprocessOptionalNumber,
+      z.coerce.number().min(0).max(100).optional()
+    )
+    .nullable(),
+  mm_current: z
+    .preprocess(
+      preprocessOptionalNumber,
+      z.coerce.number().min(0).max(100).optional()
+    )
+    .nullable(),
+  mm_target: z
+    .preprocess(
+      preprocessOptionalNumber,
+      z.coerce.number().min(0).max(100).optional()
+    )
+    .nullable(),
+  mm_ideal: z
+    .preprocess(
+      preprocessOptionalNumber,
+      z.coerce.number().min(0).max(100).optional()
+    )
+    .nullable(),
+  bw_current: z
+    .preprocess(
+      preprocessOptionalNumber,
+      z.coerce.number().min(0).max(100).optional()
+    )
+    .nullable(),
+  bw_target: z
+    .preprocess(
+      preprocessOptionalNumber,
+      z.coerce.number().min(0).max(100).optional()
+    )
+    .nullable(),
+  bw_ideal: z
+    .preprocess(
+      preprocessOptionalNumber,
+      z.coerce.number().min(0).max(100).optional()
+    )
+    .nullable(),
+
+  waist_current: z
+    .preprocess(preprocessOptionalNumber, z.coerce.number().min(0).optional())
+    .nullable(),
+  waist_goal_1m: z
+    .preprocess(preprocessOptionalNumber, z.coerce.number().min(0).optional())
+    .nullable(),
+  waist_ideal: z
+    .preprocess(preprocessOptionalNumber, z.coerce.number().min(0).optional())
+    .nullable(),
+  hips_current: z
+    .preprocess(preprocessOptionalNumber, z.coerce.number().min(0).optional())
+    .nullable(),
+  hips_goal_1m: z
+    .preprocess(preprocessOptionalNumber, z.coerce.number().min(0).optional())
+    .nullable(),
+  hips_ideal: z
+    .preprocess(preprocessOptionalNumber, z.coerce.number().min(0).optional())
+    .nullable(),
+
+  right_leg_current: z
+    .preprocess(preprocessOptionalNumber, z.coerce.number().min(0).optional())
+    .nullable(),
+  right_leg_goal_1m: z
+    .preprocess(preprocessOptionalNumber, z.coerce.number().min(0).optional())
+    .nullable(),
+  right_leg_ideal: z
+    .preprocess(preprocessOptionalNumber, z.coerce.number().min(0).optional())
+    .nullable(),
+  left_leg_current: z
+    .preprocess(preprocessOptionalNumber, z.coerce.number().min(0).optional())
+    .nullable(),
+  left_leg_goal_1m: z
+    .preprocess(preprocessOptionalNumber, z.coerce.number().min(0).optional())
+    .nullable(),
+  left_leg_ideal: z
+    .preprocess(preprocessOptionalNumber, z.coerce.number().min(0).optional())
+    .nullable(),
+  right_arm_current: z
+    .preprocess(preprocessOptionalNumber, z.coerce.number().min(0).optional())
+    .nullable(),
+  right_arm_goal_1m: z
+    .preprocess(preprocessOptionalNumber, z.coerce.number().min(0).optional())
+    .nullable(),
+  right_arm_ideal: z
+    .preprocess(preprocessOptionalNumber, z.coerce.number().min(0).optional())
+    .nullable(),
+  left_arm_current: z
+    .preprocess(preprocessOptionalNumber, z.coerce.number().min(0).optional())
+    .nullable(),
+  left_arm_goal_1m: z
+    .preprocess(preprocessOptionalNumber, z.coerce.number().min(0).optional())
+    .nullable(),
+  left_arm_ideal: z
+    .preprocess(preprocessOptionalNumber, z.coerce.number().min(0).optional())
+    .nullable(),
+
+  custom_total_calories: z
+    .preprocess(
+      preprocessOptionalNumber,
+      z.coerce
+        .number()
+        .int('Custom calories must be a whole number if provided.')
+        .positive('Custom calories must be positive if provided.')
+        .optional()
+    )
+    .nullable(),
+  custom_protein_per_kg: z
+    .preprocess(
+      preprocessOptionalNumber,
+      z.coerce
+        .number()
+        .min(0, 'Protein per kg must be non-negative if provided.')
+        .optional()
+    )
+    .nullable(), // Protein per kg can be decimal
+  remaining_calories_carb_pct: z
+    .preprocess(
+      preprocessOptionalNumber,
+      z.coerce
+        .number()
+        .int('Carb percentage must be a whole number.')
+        .min(0, 'Carb percentage must be between 0 and 100.')
+        .max(100, 'Carb percentage must be between 0 and 100.')
+        .optional()
+        .default(50)
+    )
+    .nullable(),
+
+  carbCalories: z
+    .preprocess(preprocessOptionalNumber, z.coerce.number().int().optional())
+    .nullable(),
+  carbGrams: z
+    .preprocess(preprocessOptionalNumber, z.coerce.number().int().optional())
+    .nullable(),
+  carbTargetPct: z
+    .preprocess(preprocessOptionalNumber, z.coerce.number().int().optional())
+    .nullable(),
+
+  fatCalories: z
+    .preprocess(preprocessOptionalNumber, z.coerce.number().int().optional())
+    .nullable(),
+  fatGrams: z
+    .preprocess(preprocessOptionalNumber, z.coerce.number().int().optional())
+    .nullable(),
+  fatTargetPct: z
+    .preprocess(preprocessOptionalNumber, z.coerce.number().int().optional())
+    .nullable(),
+
+  proteinCalories: z
+    .preprocess(preprocessOptionalNumber, z.coerce.number().int().optional())
+    .nullable(),
+  proteinGrams: z
+    .preprocess(preprocessOptionalNumber, z.coerce.number().int().optional())
+    .nullable(),
+  proteinTargetPct: z
+    .preprocess(preprocessOptionalNumber, z.coerce.number().int().optional())
+    .nullable(),
+});
+export type SmartCaloriePlannerFormValues = z.infer<
+  typeof SmartCaloriePlannerFormSchema
+>;
+
+export const MealSuggestionPreferencesSchema = z.object({
+  preferred_diet: z
+    .enum(preferredDiets.map((pd) => pd.value) as [string, ...string[]])
+    .nullable(),
+  preferred_cuisines: z.array(z.string()).nullable(),
+  dispreferrred_cuisines: z.array(z.string()).nullable(),
+  preferred_ingredients: z.array(z.string()).nullable(),
+  dispreferrred_ingredients: z.array(z.string()).nullable(),
+  allergies: z.array(z.string()).nullable(),
+  preferred_micronutrients: z.array(z.string()).nullable(),
+  medical_conditions: z.array(z.string()).nullable(),
+  medications: z.array(z.string()).nullable(),
+});
+export type MealSuggestionPreferencesValues = z.infer<
+  typeof MealSuggestionPreferencesSchema
+>;
+
+export interface MacroResults {
+  Protein_g: number;
+  Carbs_g: number;
+  Fat_g: number;
+  Protein_cals: number;
+  Carb_cals: number;
+  Fat_cals: number;
+  Total_cals: number;
+  Protein_pct: number;
+  Carb_pct: number;
+  Fat_pct: number;
+}
+
+const CalculatedTargetsSchema = z.object({
+  bmr: z.number().optional(),
+  tdee: z.number().optional(),
+  targetCalories: z.number().optional(),
+  targetProtein: z.number().optional(),
+  targetCarbs: z.number().optional(),
+  targetFat: z.number().optional(),
+  current_weight_for_calc: z.number().optional(),
+});
+
+const CustomCalculatedTargetsSchema = z.object({
+  totalCalories: z.number().optional(),
+  proteinGrams: z.number().optional(),
+  proteinCalories: z.number().optional(),
+  proteinPct: z.number().optional(),
+  carbGrams: z.number().optional(),
+  carbCalories: z.number().optional(),
+  carbPct: z.number().optional(),
+  fatGrams: z.number().optional(),
+  fatCalories: z.number().optional(),
+  fatPct: z.number().optional(),
+});
+type CustomCalculatedTargets = z.infer<typeof CustomCalculatedTargetsSchema>;
+
+// Onboarding Schema
+export const OnboardingFormSchema = z.object({
+  user_role: z.enum(['client', 'coach'], {
+    required_error: 'User role is required.',
+  }),
+  age: z.coerce
+    .number()
+    .int('Age must be a whole number.')
+    .min(1, 'Age is required')
+    .max(120),
+  biological_sex: z.enum(genders.map((g) => g.value) as [string, ...string[]], {
+    required_error: 'Biological sex is required.',
+  }),
+  height_cm: z.coerce.number().min(50, 'Height must be at least 50cm').max(300),
+  current_weight_kg: z.coerce
+    .number()
+    .min(20, 'Weight must be at least 20kg')
+    .max(500),
+  target_weight_1month_kg: z.coerce
+    .number()
+    .min(20, 'Target weight must be at least 20kg')
+    .max(500),
+  long_term_goal_weight_kg: z.preprocess(
+    preprocessOptionalNumber,
+    z.coerce.number().min(0).optional()
+  ),
+  physical_activity_level: z.enum(
+    activityLevels.map((al) => al.value) as [string, ...string[]],
+    { required_error: 'Activity level is required.' }
+  ),
+  primary_diet_goal: z.enum(
+    smartPlannerDietGoals.map((g) => g.value) as [string, ...string[]],
+    { required_error: 'Diet goal is required.' }
+  ),
+
+  bf_current: z.preprocess(
+    preprocessOptionalNumber,
+    z.coerce.number().min(0).max(100).optional()
+  ),
+  bf_target: z.preprocess(
+    preprocessOptionalNumber,
+    z.coerce.number().min(0).max(100).optional()
+  ),
+  bf_ideal: z.preprocess(
+    preprocessOptionalNumber,
+    z.coerce.number().min(0).max(100).optional()
+  ),
+  mm_current: z.preprocess(
+    preprocessOptionalNumber,
+    z.coerce.number().min(0).max(100).optional()
+  ),
+  mm_target: z.preprocess(
+    preprocessOptionalNumber,
+    z.coerce.number().min(0).max(100).optional()
+  ),
+  mm_ideal: z.preprocess(
+    preprocessOptionalNumber,
+    z.coerce.number().min(0).max(100).optional()
+  ),
+  bw_current: z.preprocess(
+    preprocessOptionalNumber,
+    z.coerce.number().min(0).max(100).optional()
+  ),
+  bw_target: z.preprocess(
+    preprocessOptionalNumber,
+    z.coerce.number().min(0).max(100).optional()
+  ),
+  bw_ideal: z.preprocess(
+    preprocessOptionalNumber,
+    z.coerce.number().min(0).max(100).optional()
+  ),
+
+  waist_current: z.preprocess(
+    preprocessOptionalNumber,
+    z.coerce.number().min(0).optional()
+  ),
+  waist_goal_1m: z.preprocess(
+    preprocessOptionalNumber,
+    z.coerce.number().min(0).optional()
+  ),
+  waist_ideal: z.preprocess(
+    preprocessOptionalNumber,
+    z.coerce.number().min(0).optional()
+  ),
+  hips_current: z.preprocess(
+    preprocessOptionalNumber,
+    z.coerce.number().min(0).optional()
+  ),
+  hips_goal_1m: z.preprocess(
+    preprocessOptionalNumber,
+    z.coerce.number().min(0).optional()
+  ),
+  hips_ideal: z.preprocess(
+    preprocessOptionalNumber,
+    z.coerce.number().min(0).optional()
+  ),
+  right_leg_current: z.preprocess(
+    preprocessOptionalNumber,
+    z.coerce.number().min(0).optional()
+  ),
+  right_leg_goal_1m: z.preprocess(
+    preprocessOptionalNumber,
+    z.coerce.number().min(0).optional()
+  ),
+  right_leg_ideal: z.preprocess(
+    preprocessOptionalNumber,
+    z.coerce.number().min(0).optional()
+  ),
+  left_leg_current: z.preprocess(
+    preprocessOptionalNumber,
+    z.coerce.number().min(0).optional()
+  ),
+  left_leg_goal_1m: z.preprocess(
+    preprocessOptionalNumber,
+    z.coerce.number().min(0).optional()
+  ),
+  left_leg_ideal: z.preprocess(
+    preprocessOptionalNumber,
+    z.coerce.number().min(0).optional()
+  ),
+  right_arm_current: z.preprocess(
+    preprocessOptionalNumber,
+    z.coerce.number().min(0).optional()
+  ),
+  right_arm_goal_1m: z.preprocess(
+    preprocessOptionalNumber,
+    z.coerce.number().min(0).optional()
+  ),
+  right_arm_ideal: z.preprocess(
+    preprocessOptionalNumber,
+    z.coerce.number().min(0).optional()
+  ),
+  left_arm_current: z.preprocess(
+    preprocessOptionalNumber,
+    z.coerce.number().min(0).optional()
+  ),
+  left_arm_goal_1m: z.preprocess(
+    preprocessOptionalNumber,
+    z.coerce.number().min(0).optional()
+  ),
+  left_arm_ideal: z.preprocess(
+    preprocessOptionalNumber,
+    z.coerce.number().min(0).optional()
+  ),
+
+  preferred_diet: z.string().optional(),
+  allergies: z.string().or(z.array(z.string())).optional(),
+  preferred_cuisines: z.string().or(z.array(z.string())).optional(),
+  dispreferrred_cuisines: z.string().or(z.array(z.string())).optional(),
+  preferred_ingredients: z.string().or(z.array(z.string())).optional(),
+  dispreferrred_ingredients: z.string().or(z.array(z.string())).optional(),
+  mealsPerDay: z.coerce.number().min(2).max(7).default(3),
+  preferred_micronutrients: z.string().or(z.array(z.string())).optional(),
+
+  medical_conditions: z.string().or(z.array(z.string())).optional(),
+  medications: z.string().or(z.array(z.string())).optional(),
+
+  systemCalculatedTargets: CalculatedTargetsSchema,
+  userCustomizedTargets: CustomCalculatedTargetsSchema,
+
+  custom_total_calories: z.preprocess(
+    preprocessOptionalNumber,
+    z.coerce
+      .number()
+      .positive('Custom calories must be positive if provided.')
+      .optional()
+  ),
+  custom_protein_per_kg: z.preprocess(
+    preprocessOptionalNumber,
+    z.coerce
+      .number()
+      .min(0, 'Protein per kg must be non-negative if provided.')
+      .optional()
+  ),
+  remaining_calories_carbs_percentage: z.preprocess(
+    preprocessOptionalNumber,
+    z.coerce
+      .number()
+      .int('Carb % must be a whole number.')
+      .min(0)
+      .max(100)
+      .optional()
+      .default(50)
+  ),
+
+  mealDistributions: z.array(MealMacroDistributionSchema).optional(),
+
+  typicalMealsDescription: z.string().optional(),
+});
+
+export type OnboardingFormValues = z.infer<typeof OnboardingFormSchema>;
+export type { CustomCalculatedTargets };
+
+// Coach-Client Relationship Types
+export interface CoachClientRelationship {
+  id: number;
+  coach_id: string;
+  client_id: string;
+  status: 'pending' | 'accepted' | 'declined';
+  status_message?: string | null;
+  requested_at: string;
+  responded_at?: string | null;
+  created_at: string;
+}
+
+export interface CoachClientRequest {
+  id: number;
+  coach_id: string;
+  client_email: string;
+  request_message?: string | null;
+  status: 'pending' | 'accepted' | 'declined';
+  approval_token?: string | null;
+  requested_at: string;
+  responded_at?: string | null;
+  response_message?: string | null;
+  created_at: string;
+}
+
+export interface CoachProfile {
+  id: number;
+  user_id: string;
+  description?: string | null;
+  certification: string[];
+  years_experience: number;
+  total_clients: number;
+  joined_date: string;
+  status: 'pending_approval' | 'approved' | 'suspended';
+  created_at: string;
+  updated_at: string;
+}
 
 // Workout Plan Schema (new)
 export const WorkoutPlanSchema = z.object({
@@ -265,7 +813,6 @@
 
 export type ExerciseType = z.infer<typeof ExerciseSchema>;
 
-<<<<<<< HEAD
 // Daily Workout Schema (new)
 export const DailyWorkoutSchema = z.object({
   id: z.string(),
@@ -284,45 +831,6 @@
   created_at: z.string().nullable(),
   updated_at: z.string().nullable(),
 });
-=======
-// Coach-Client Relationship Types
-export interface CoachClientRelationship {
-  id: number;
-  coach_id: string;
-  client_id: string;
-  status: 'pending' | 'accepted' | 'declined';
-  status_message?: string | null;
-  requested_at: string;
-  responded_at?: string | null;
-  created_at: string;
-}
-
-export interface CoachClientRequest {
-  id: number;
-  coach_id: string;
-  client_email: string;
-  request_message?: string | null;
-  status: 'pending' | 'accepted' | 'declined';
-  approval_token?: string | null;
-  requested_at: string;
-  responded_at?: string | null;
-  response_message?: string | null;
-  created_at: string;
-}
-
-export interface CoachProfile {
-  id: number;
-  user_id: string;
-  description?: string | null;
-  certification: string[];
-  years_experience: number;
-  total_clients: number;
-  joined_date: string;
-  status: 'pending_approval' | 'approved' | 'suspended';
-  created_at: string;
-  updated_at: string;
-}
->>>>>>> 547302f6
 
 export type DailyWorkoutType = z.infer<typeof DailyWorkoutSchema>;
 
@@ -414,86 +922,6 @@
   servings: number;
 }
 
-// Onboarding Schemas
-export const OnboardingFormSchema = z.object({
-  age: z.number().int().positive().nullable(),
-  biological_sex: z.enum(['male', 'female']).nullable(),
-  height_cm: z.number().positive().nullable(),
-  current_weight_kg: z.number().positive().nullable(),
-  target_weight_1month_kg: z.number().positive().nullable(),
-  long_term_goal_weight_kg: z.number().positive().nullable(),
-  physical_activity_level: z.enum(['sedentary', 'light', 'moderate', 'active', 'very_active']).nullable(),
-  primary_diet_goal: z.enum(['fat_loss', 'muscle_gain', 'maintenance']).nullable(),
-  custom_total_calories: z.number().int().positive().nullable(),
-  custom_protein_per_kg: z.number().min(0).nullable(),
-  remaining_calories_carbs_percentage: z.number().int().min(0).max(100).default(50).nullable(),
-  allergies: z.union([z.string(), z.array(z.string())]).optional(),
-  preferred_cuisines: z.union([z.string(), z.array(z.string())]).optional(),
-  dispreferrred_cuisines: z.union([z.string(), z.array(z.string())]).optional(),
-  preferred_ingredients: z.union([z.string(), z.array(z.string())]).optional(),
-  dispreferrred_ingredients: z.union([z.string(), z.array(z.string())]).optional(),
-  preferred_micronutrients: z.union([z.string(), z.array(z.string())]).optional(),
-  medical_conditions: z.union([z.string(), z.array(z.string())]).optional(),
-  medications: z.union([z.string(), z.array(z.string())]).optional(),
-});
-
-export type OnboardingFormValues = z.infer<typeof OnboardingFormSchema>;
-
-// Global Calculated Targets Type
-export interface GlobalCalculatedTargets {
-  bmr_kcal?: number;
-  maintenance_calories_tdee?: number;
-  target_daily_calories?: number;
-  target_protein_g?: number;
-  protein_calories?: number;
-  target_protein_percentage?: number;
-  target_carbs_g?: number;
-  carb_calories?: number;
-  target_carbs_percentage?: number;
-  target_fat_g?: number;
-  fat_calories?: number;
-  target_fat_percentage?: number;
-  current_weight_for_custom_calc?: number;
-  estimated_weekly_weight_change_kg?: number;
-  custom_total_calories_final?: number | null;
-  custom_protein_g?: number | null;
-  custom_protein_percentage?: number | null;
-  custom_carbs_g?: number | null;
-  custom_carbs_percentage?: number | null;
-  custom_fat_g?: number | null;
-  custom_fat_percentage?: number | null;
-  custom_total_calories?: number | null;
-  custom_protein_per_kg?: number | null;
-}
-
-// Helper function for preprocessing optional numbers
-export const preprocessOptionalNumber = (val: any) => {
-  if (val === '' || val === null || val === undefined) return null;
-  return val;
-};
-
-export const MealSuggestionPreferencesSchema = z.object({
-  dietary_preferences: z.string().optional(),
-  allergies: z.string().optional(),
-  preferred_cooking_time: z.string().optional(),
-  budget_preference: z.string().optional(),
-  ingredient_preferences: z.string().optional(),
-  cultural_cuisine_preferences: z.string().optional(),
-});
-
-export type MealSuggestionPreferencesValues = z.infer<typeof MealSuggestionPreferencesSchema>;
-
-export const MacroSplitterFormSchema = z.object({
-  total_calories: z.number().min(1000).max(5000),
-  protein_percentage: z.number().min(10).max(50),
-  fat_percentage: z.number().min(15).max(45),
-  carb_percentage: z.number().min(20).max(70),
-  meal_count: z.number().min(1).max(8),
-  meal_names: z.array(z.string()).optional(),
-});
-
-export type MacroSplitterFormValues = z.infer<typeof MacroSplitterFormSchema>;
-
 // SuggestMealsForMacros Schemas
 export const SuggestMealsForMacrosInputSchema = z.object({
   protein: z.number().min(0, 'Protein must be non-negative'),
@@ -515,46 +943,6 @@
     })
   ),
 });
-
-// SmartCaloriePlanner Schemas
-export const SmartCaloriePlannerFormSchema = z.object({
-  age: z.number().int().positive().nullable(),
-  biological_sex: z.enum(['male', 'female']).nullable(),
-  height_cm: z.number().positive().nullable(),
-  current_weight_kg: z.number().positive().nullable(),
-  target_weight_1month_kg: z.number().positive().nullable(),
-  long_term_goal_weight_kg: z.number().positive().nullable(),
-  physical_activity_level: z.enum(['sedentary', 'light', 'moderate', 'active', 'very_active']).nullable(),
-  primary_diet_goal: z.enum(['fat_loss', 'muscle_gain', 'maintenance']).nullable(),
-  bf_current: z.number().nullable(),
-  bf_target: z.number().nullable(),
-  bf_ideal: z.number().nullable(),
-  mm_current: z.number().nullable(),
-  mm_target: z.number().nullable(),
-  mm_ideal: z.number().nullable(),
-  bw_current: z.number().nullable(),
-  bw_target: z.number().nullable(),
-  bw_ideal: z.number().nullable(),
-  waist_current: z.number().nullable(),
-  waist_goal_1m: z.number().nullable(),
-  waist_ideal: z.number().nullable(),
-  hips_current: z.number().nullable(),
-  hips_goal_1m: z.number().nullable(),
-  hips_ideal: z.number().nullable(),
-  right_leg_current: z.number().nullable(),
-  right_leg_goal_1m: z.number().nullable(),
-  right_leg_ideal: z.number().nullable(),
-  left_leg_current: z.number().nullable(),
-  left_leg_goal_1m: z.number().nullable(),
-  left_leg_ideal: z.number().nullable(),
-  right_arm_current: z.number().nullable(),
-  right_arm_goal_1m: z.number().nullable(),
-  right_arm_ideal: z.number().nullable(),
-  left_arm_current: z.number().nullable(),
-  left_arm_goal_1m: z.number().nullable(),
-  left_arm_ideal: z.number().nullable(),
-});
-export type SmartCaloriePlannerFormValues = z.infer<typeof SmartCaloriePlannerFormSchema>;
 
 // AdjustMealIngredients Schemas
 export const AdjustMealIngredientsInputSchema = z.object({
@@ -697,4 +1085,41 @@
 });
 
 export type GeneratePersonalizedMealPlanInput = z.infer<typeof GeneratePersonalizedMealPlanInputSchema>;
-export type GeneratePersonalizedMealPlanOutput = z.infer<typeof GeneratePersonalizedMealPlanOutputSchema>;+export type GeneratePersonalizedMealPlanOutput = z.infer<typeof GeneratePersonalizedMealPlanOutputSchema>;
+
+// SuggestIngredientSwap Schemas
+export const SuggestIngredientSwapInputSchema = z.object({
+  mealName: z.string(),
+  ingredients: z.array(z.string()).optional(),
+  dietaryPreferences: z.string().optional(),
+  dislikedIngredients: z.array(z.string()).optional(),
+  allergies: z.array(z.string()).optional(),
+  nutrientTargets: z.object({
+    calories: z.number(),
+    protein: z.number(),
+    carbohydrates: z.number(),
+    fat: z.number(),
+  }),
+});
+
+export const SuggestIngredientSwapOutputSchema = z.array(
+  z.object({
+    ingredientName: z.string(),
+    reason: z.string(),
+  })
+);
+
+export type SuggestIngredientSwapInput = z.infer<typeof SuggestIngredientSwapInputSchema>;
+export type SuggestIngredientSwapOutput = z.infer<typeof SuggestIngredientSwapOutputSchema>;
+
+// Support Chatbot Schemas
+export const SupportChatbotInputSchema = z.object({
+  userQuery: z.string().min(1, 'User query is required'),
+});
+
+export const SupportChatbotOutputSchema = z.object({
+  botResponse: z.string().min(1, 'Bot response is required'),
+});
+
+export type SupportChatbotInput = z.infer<typeof SupportChatbotInputSchema>;
+export type SupportChatbotOutput = z.infer<typeof SupportChatbotOutputSchema>;