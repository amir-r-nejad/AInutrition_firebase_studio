
import { z } from 'zod';
import {
  activityLevels as allActivityLevels,
  genders,
  preferredDiets,
  smartPlannerDietGoals,
} from './constants';

/**
 * Recursively processes data to be compatible with Firestore.
 * - Converts `undefined` values to `null`.
 * - Converts `NaN` values to `null`.
 * @param data The data to process.
 * @returns Firestore-compatible data.
 */
export function preprocessDataForFirestore(data: any): any {
  if (typeof data === 'number' && isNaN(data)) {
    return null;
  }
  if (data === undefined) {
    return null;
  }
  if (data === null || typeof data !== 'object' || data instanceof Date) {
    return data;
  }

  if (Array.isArray(data)) {
    return data.map(preprocessDataForFirestore);
  }

  const processedData: Record<string, any> = {};
  for (const key in data) {
    if (Object.prototype.hasOwnProperty.call(data, key)) {
      processedData[key] = preprocessDataForFirestore(data[key]);
    }
  }
  return processedData;
}

// Helper for preprocessing optional number fields in Zod schemas
const preprocessOptionalNumber = (val: unknown) => {
  if (val === '' || val === null || val === undefined) {
    return undefined;
  }
  const num = Number(val);
  return isNaN(num) ? undefined : num;
};

export const ProfileFormSchema = z.object({
  name: z.string().min(1, 'Name is required.').optional(),
  subscriptionStatus: z.string().optional(),
  goalWeight: z
    .union([z.string(), z.number()])
    .transform((val) => {
      if (typeof val === 'number') return val;
      if (typeof val === 'string') return val === '' ? undefined : Number(val);
      return undefined;
    })
    .refine((val) => val === undefined || (!isNaN(val) && val > 0), {
      message: 'Goal weight must be a positive number',
    })
    .optional(),
  painMobilityIssues: z.string().optional(),
  injuries: z.array(z.string()).optional(),
  surgeries: z.array(z.string()).optional(),
  exerciseGoals: z.array(z.string()).optional(),
  exercisePreferences: z.array(z.string()).optional(),
  exerciseFrequency: z.string().optional(),
  exerciseIntensity: z.string().optional(),
  equipmentAccess: z.array(z.string()).optional(),
});
export type ProfileFormValues = z.infer<typeof ProfileFormSchema>;

export interface GlobalCalculatedTargets {
  bmr?: number | null;
  tdee?: number | null;
  finalTargetCalories?: number | null;
  estimatedWeeklyWeightChangeKg?: number | null;
  proteinTargetPct?: number | null;
  proteinGrams?: number | null;
  proteinCalories?: number | null;
  carbTargetPct?: number | null;
  carbGrams?: number | null;
  carbCalories?: number | null;
  fatTargetPct?: number | null;
  fatGrams?: number | null;
  fatCalories?: number | null;
  current_weight_for_custom_calc?: number | null;
}

export interface FullProfileType {
  uid: string;
  email: string | null;
  emailVerified: boolean;
  name?: string | null;
  age?: number | null;
  gender?: string | null;
  height_cm?: number | null;
  current_weight?: number | null;
  goal_weight_1m?: number | null;
  ideal_goal_weight?: number | null;
<<<<<<< HEAD
  activityLevel?: string | null;
  dietGoalOnboarding?: string | null;
=======
  activityLevel?: string | null; // From onboarding
  dietGoalOnboarding?: string | null; // From onboarding
  dietGoal?: string | null;

  // Preferences from Onboarding/MealSuggestions
>>>>>>> 932d5757
  preferredDiet?: string | null;
  allergies?: string[] | null;
  preferredCuisines?: string[] | null;
  dispreferredCuisines?: string[] | null;
  preferredIngredients?: string[] | null;
  dispreferredIngredients?: string[] | null;
  preferredMicronutrients?: string[] | null;
  medicalConditions?: string[] | null;
  medications?: string[] | null;
  bf_current?: number | null;
  bf_target?: number | null;
  bf_ideal?: number | null;
  mm_current?: number | null;
  mm_target?: number | null;
  mm_ideal?: number | null;
  bw_current?: number | null;
  bw_target?: number | null;
  bw_ideal?: number | null;
  waist_current?: number | null;
  waist_goal_1m?: number | null;
  waist_ideal?: number | null;
  hips_current?: number | null;
  hips_goal_1m?: number | null;
  hips_ideal?: number | null;
  right_leg_current?: number | null;
  right_leg_goal_1m?: number | null;
  right_leg_ideal?: number | null;
  left_leg_current?: number | null;
  left_leg_goal_1m?: number | null;
  left_leg_ideal?: number | null;
  right_arm_current?: number | null;
  right_arm_goal_1m?: number | null;
  right_arm_ideal?: number | null;
  left_arm_current?: number | null;
  left_arm_goal_1m?: number | null;
  left_arm_ideal?: number | null;
  typicalMealsDescription?: string | null;
  onboardingComplete?: boolean;
  subscriptionStatus?: string | null;
  painMobilityIssues?: string | null;
  injuries?: string[] | null;
  surgeries?: string[] | null;
  exerciseGoals?: string[] | null;
  exercisePreferences?: string[] | null;
  exerciseFrequency?: string | null;
  exerciseIntensity?: string | null;
  equipmentAccess?: string[] | null;
  goalWeight?: number | null;
  smartPlannerData?: {
    formValues?: Partial<SmartCaloriePlannerFormValues> | null;
    results?: GlobalCalculatedTargets | null;
  } | null;
  mealDistributions?: MealMacroDistribution[] | null;
  currentWeeklyPlan?: WeeklyMealPlan | null;
  aiGeneratedMealPlan?: GeneratePersonalizedMealPlanOutput | null;
}

export const IngredientSchema = z.object({
  name: z.string().min(1, 'Ingredient name is required'),
  quantity: z.preprocess(preprocessOptionalNumber, z.coerce.number().min(0, 'Quantity must be non-negative').nullable().default(null)),
  unit: z.string().min(1, 'Unit is required (e.g., g, ml, piece)'),
  calories: z.preprocess(preprocessOptionalNumber, z.coerce.number().min(0).nullable().default(null)),
  protein: z.preprocess(preprocessOptionalNumber, z.coerce.number().min(0).nullable().default(null)),
  carbs: z.preprocess(preprocessOptionalNumber, z.coerce.number().min(0).nullable().default(null)),
  fat: z.preprocess(preprocessOptionalNumber, z.coerce.number().min(0).nullable().default(null)),
});
export type Ingredient = z.infer<typeof IngredientSchema>;

export const MealSchema = z.object({
  id: z.string().optional(),
  name: z.string().min(1, 'Meal name is required'),
  customName: z.string().optional().default(''),
  ingredients: z.array(IngredientSchema).default([]),
  totalCalories: z.preprocess(preprocessOptionalNumber, z.coerce.number().min(0).nullable().default(null)),
  totalProtein: z.preprocess(preprocessOptionalNumber, z.coerce.number().min(0).nullable().default(null)),
  totalCarbs: z.preprocess(preprocessOptionalNumber, z.coerce.number().min(0).nullable().default(null)),
  totalFat: z.preprocess(preprocessOptionalNumber, z.coerce.number().min(0).nullable().default(null)),
});
export type Meal = z.infer<typeof MealSchema>;

export const DailyMealPlanSchema = z.object({
  dayOfWeek: z.string(),
  meals: z.array(MealSchema),
});
export type DailyMealPlan = z.infer<typeof DailyMealPlanSchema>;

export const WeeklyMealPlanSchema = z.object({
  id: z.string().optional(),
  userId: z.string().optional(),
  startDate: z.date().optional(),
  days: z.array(DailyMealPlanSchema),
  weeklySummary: z.object({
      totalCalories: z.number(),
      totalProtein: z.number(),
      totalCarbs: z.number(),
      totalFat: z.number(),
    }).optional(),
});
export type WeeklyMealPlan = z.infer<typeof WeeklyMealPlanSchema>;

export const MealMacroDistributionSchema = z.object({
  mealName: z.string(),
  calories_pct: z.coerce.number().min(0, '% must be >= 0').max(100, '% must be <= 100').default(0),
  protein_pct: z.coerce.number().min(0, '% must be >= 0').max(100, '% must be <= 100').default(0),
  carbs_pct: z.coerce.number().min(0, '% must be >= 0').max(100, '% must be <= 100').default(0),
  fat_pct: z.coerce.number().min(0, '% must be >= 0').max(100, '% must be <= 100').default(0),
});
export type MealMacroDistribution = z.infer<typeof MealMacroDistributionSchema>;

export const MacroSplitterFormSchema = z.object({
    mealDistributions: z.array(MealMacroDistributionSchema).length(6, `Must have 6 meal entries.`),
  }).superRefine((data, ctx) => {
    const checkSum = (macroKey: keyof Omit<MealMacroDistribution, 'mealName'>, macroName: string) => {
      const sum = data.mealDistributions.reduce((acc, meal) => acc + (Number(meal[macroKey]) || 0), 0);
      if (Math.abs(sum - 100) > 0.1) {
        ctx.addIssue({
          code: z.ZodIssueCode.custom,
          message: `Total ${macroName} percentages must sum to 100%. Current sum: ${sum.toFixed(1)}%`,
          path: ['mealDistributions'],
        });
      }
    };
    checkSum('calories_pct', 'Calorie');
    checkSum('protein_pct', 'Protein');
    checkSum('carbs_pct', 'Carbohydrate');
    checkSum('fat_pct', 'Fat');
  });
export type MacroSplitterFormValues = z.infer<typeof MacroSplitterFormSchema>;

export const SmartCaloriePlannerFormSchema = z.object({
  age: z.coerce.number().int('Age must be a whole number (e.g., 30, not 30.5).').positive('Age must be a positive number.'),
  gender: z.enum(genders.map((g) => g.value) as [string, ...string[]], { required_error: 'Gender is required.' }),
  height_cm: z.coerce.number().positive('Height must be a positive number.'),
<<<<<<< HEAD
  current_weight: z.coerce.number().positive('Current weight must be a positive number.'),
  goal_weight_1m: z.coerce.number().positive('1-Month Goal Weight must be a positive number.'),
  ideal_goal_weight: z.preprocess(preprocessOptionalNumber, z.coerce.number().positive('Ideal Goal Weight must be positive if provided.').optional()),
  activity_factor_key: z.enum(allActivityLevels.map((al) => al.value) as [string, ...string[]], { required_error: 'Activity level is required.' }),
  dietGoal: z.enum(smartPlannerDietGoals.map((g) => g.value) as [string, ...string[]], { required_error: 'Diet goal is required.' }),
  bf_current: z.preprocess(preprocessOptionalNumber, z.coerce.number().min(0, 'Must be >= 0').max(100, 'Body fat % must be between 0 and 100.').optional()),
  bf_target: z.preprocess(preprocessOptionalNumber, z.coerce.number().min(0, 'Must be >= 0').max(100, 'Target body fat % must be between 0 and 100.').optional()),
  bf_ideal: z.preprocess(preprocessOptionalNumber, z.coerce.number().min(0).max(100).optional()),
  mm_current: z.preprocess(preprocessOptionalNumber, z.coerce.number().min(0).max(100).optional()),
  mm_target: z.preprocess(preprocessOptionalNumber, z.coerce.number().min(0).max(100).optional()),
  mm_ideal: z.preprocess(preprocessOptionalNumber, z.coerce.number().min(0).max(100).optional()),
  bw_current: z.preprocess(preprocessOptionalNumber, z.coerce.number().min(0).max(100).optional()),
  bw_target: z.preprocess(preprocessOptionalNumber, z.coerce.number().min(0).max(100).optional()),
  bw_ideal: z.preprocess(preprocessOptionalNumber, z.coerce.number().min(0).max(100).optional()),
  waist_current: z.preprocess(preprocessOptionalNumber, z.coerce.number().min(0).optional()),
  waist_goal_1m: z.preprocess(preprocessOptionalNumber, z.coerce.number().min(0).optional()),
  waist_ideal: z.preprocess(preprocessOptionalNumber, z.coerce.number().min(0).optional()),
  hips_current: z.preprocess(preprocessOptionalNumber, z.coerce.number().min(0).optional()),
  hips_goal_1m: z.preprocess(preprocessOptionalNumber, z.coerce.number().min(0).optional()),
  hips_ideal: z.preprocess(preprocessOptionalNumber, z.coerce.number().min(0).optional()),
  right_leg_current: z.preprocess(preprocessOptionalNumber, z.coerce.number().min(0).optional()),
  right_leg_goal_1m: z.preprocess(preprocessOptionalNumber, z.coerce.number().min(0).optional()),
  right_leg_ideal: z.preprocess(preprocessOptionalNumber, z.coerce.number().min(0).optional()),
  left_leg_current: z.preprocess(preprocessOptionalNumber, z.coerce.number().min(0).optional()),
  left_leg_goal_1m: z.preprocess(preprocessOptionalNumber, z.coerce.number().min(0).optional()),
  left_leg_ideal: z.preprocess(preprocessOptionalNumber, z.coerce.number().min(0).optional()),
  right_arm_current: z.preprocess(preprocessOptionalNumber, z.coerce.number().min(0).optional()),
  right_arm_goal_1m: z.preprocess(preprocessOptionalNumber, z.coerce.number().min(0).optional()),
  right_arm_ideal: z.preprocess(preprocessOptionalNumber, z.coerce.number().min(0).optional()),
  left_arm_current: z.preprocess(preprocessOptionalNumber, z.coerce.number().min(0).optional()),
  left_arm_goal_1m: z.preprocess(preprocessOptionalNumber, z.coerce.number().min(0).optional()),
  left_arm_ideal: z.preprocess(preprocessOptionalNumber, z.coerce.number().min(0).optional()),
  custom_total_calories: z.preprocess(preprocessOptionalNumber, z.coerce.number().int('Custom calories must be a whole number if provided.').positive('Custom calories must be positive if provided.').optional()),
  custom_protein_per_kg: z.preprocess(preprocessOptionalNumber, z.coerce.number().min(0, 'Protein per kg must be non-negative if provided.').optional()),
  remaining_calories_carb_pct: z.preprocess(preprocessOptionalNumber, z.coerce.number().int('Carb percentage must be a whole number.').min(0, 'Carb percentage must be between 0 and 100.').max(100, 'Carb percentage must be between 0 and 100.').optional().default(50)),
=======
  current_weight: z.coerce
    .number()
    .positive('Current weight must be a positive number.'),
  goal_weight_1m: z.coerce
    .number()
    .positive('1-Month Goal Weight must be a positive number.'),
  ideal_goal_weight: z.preprocess(
    preprocessOptionalNumber,
    z.coerce
      .number()
      .positive('Ideal Goal Weight must be positive if provided.')
      .optional()
  ),
  activity_factor_key: z.enum(
    allActivityLevels.map((al) => al.value) as [string, ...string[]],
    { required_error: 'Activity level is required.' }
  ),
  dietGoal: z.enum(
    smartPlannerDietGoals.map((g) => g.value) as [string, ...string[]],
    { required_error: 'Diet goal is required.' }
  ),

  bf_current: z.preprocess(
    preprocessOptionalNumber,
    z.coerce
      .number()
      .min(0, 'Must be >= 0')
      .max(100, 'Body fat % must be between 0 and 100.')
      .optional()
  ),
  bf_target: z.preprocess(
    preprocessOptionalNumber,
    z.coerce
      .number()
      .min(0, 'Must be >= 0')
      .max(100, 'Target body fat % must be between 0 and 100.')
      .optional()
  ),
  bf_ideal: z.preprocess(
    preprocessOptionalNumber,
    z.coerce.number().min(0).max(100).optional()
  ),
  mm_current: z.preprocess(
    preprocessOptionalNumber,
    z.coerce.number().min(0).max(100).optional()
  ),
  mm_target: z.preprocess(
    preprocessOptionalNumber,
    z.coerce.number().min(0).max(100).optional()
  ),
  mm_ideal: z.preprocess(
    preprocessOptionalNumber,
    z.coerce.number().min(0).max(100).optional()
  ),
  bw_current: z.preprocess(
    preprocessOptionalNumber,
    z.coerce.number().min(0).max(100).optional()
  ),
  bw_target: z.preprocess(
    preprocessOptionalNumber,
    z.coerce.number().min(0).max(100).optional()
  ),
  bw_ideal: z.preprocess(
    preprocessOptionalNumber,
    z.coerce.number().min(0).max(100).optional()
  ),

  waist_current: z.preprocess(
    preprocessOptionalNumber,
    z.coerce.number().min(0).optional()
  ),
  waist_goal_1m: z.preprocess(
    preprocessOptionalNumber,
    z.coerce.number().min(0).optional()
  ),
  waist_ideal: z.preprocess(
    preprocessOptionalNumber,
    z.coerce.number().min(0).optional()
  ),
  hips_current: z.preprocess(
    preprocessOptionalNumber,
    z.coerce.number().min(0).optional()
  ),
  hips_goal_1m: z.preprocess(
    preprocessOptionalNumber,
    z.coerce.number().min(0).optional()
  ),
  hips_ideal: z.preprocess(
    preprocessOptionalNumber,
    z.coerce.number().min(0).optional()
  ),

  right_leg_current: z.preprocess(
    preprocessOptionalNumber,
    z.coerce.number().min(0).optional()
  ),
  right_leg_goal_1m: z.preprocess(
    preprocessOptionalNumber,
    z.coerce.number().min(0).optional()
  ),
  right_leg_ideal: z.preprocess(
    preprocessOptionalNumber,
    z.coerce.number().min(0).optional()
  ),
  left_leg_current: z.preprocess(
    preprocessOptionalNumber,
    z.coerce.number().min(0).optional()
  ),
  left_leg_goal_1m: z.preprocess(
    preprocessOptionalNumber,
    z.coerce.number().min(0).optional()
  ),
  left_leg_ideal: z.preprocess(
    preprocessOptionalNumber,
    z.coerce.number().min(0).optional()
  ),
  right_arm_current: z.preprocess(
    preprocessOptionalNumber,
    z.coerce.number().min(0).optional()
  ),
  right_arm_goal_1m: z.preprocess(
    preprocessOptionalNumber,
    z.coerce.number().min(0).optional()
  ),
  right_arm_ideal: z.preprocess(
    preprocessOptionalNumber,
    z.coerce.number().min(0).optional()
  ),
  left_arm_current: z.preprocess(
    preprocessOptionalNumber,
    z.coerce.number().min(0).optional()
  ),
  left_arm_goal_1m: z.preprocess(
    preprocessOptionalNumber,
    z.coerce.number().min(0).optional()
  ),
  left_arm_ideal: z.preprocess(
    preprocessOptionalNumber,
    z.coerce.number().min(0).optional()
  ),

  custom_total_calories: z.preprocess(
    preprocessOptionalNumber,
    z.coerce
      .number()
      .int('Custom calories must be a whole number if provided.')
      .positive('Custom calories must be positive if provided.')
      .optional()
  ),
  custom_protein_per_kg: z.preprocess(
    preprocessOptionalNumber,
    z.coerce
      .number()
      .min(0, 'Protein per kg must be non-negative if provided.')
      .optional()
  ), // Protein per kg can be decimal
  remaining_calories_carb_pct: z.preprocess(
    preprocessOptionalNumber,
    z.coerce
      .number()
      .int('Carb percentage must be a whole number.')
      .min(0, 'Carb percentage must be between 0 and 100.')
      .max(100, 'Carb percentage must be between 0 and 100.')
      .optional()
      .default(50)
  ),

  carbCalories: z.preprocess(
    preprocessOptionalNumber,
    z.coerce.number().int().optional()
  ),
  carbGrams: z.preprocess(
    preprocessOptionalNumber,
    z.coerce.number().int().optional()
  ),
  carbTargetPct: z.preprocess(
    preprocessOptionalNumber,
    z.coerce.number().int().optional()
  ),

  fatCalories: z.preprocess(
    preprocessOptionalNumber,
    z.coerce.number().int().optional()
  ),
  fatGrams: z.preprocess(
    preprocessOptionalNumber,
    z.coerce.number().int().optional()
  ),
  fatTargetPct: z.preprocess(
    preprocessOptionalNumber,
    z.coerce.number().int().optional()
  ),

  proteinCalories: z.preprocess(
    preprocessOptionalNumber,
    z.coerce.number().int().optional()
  ),
  proteinGrams: z.preprocess(
    preprocessOptionalNumber,
    z.coerce.number().int().optional()
  ),
  proteinTargetPct: z.preprocess(
    preprocessOptionalNumber,
    z.coerce.number().int().optional()
  ),
>>>>>>> 932d5757
});
export type SmartCaloriePlannerFormValues = z.infer<typeof SmartCaloriePlannerFormSchema>;

export const MealSuggestionPreferencesSchema = z.object({
  preferredDiet: z.enum(preferredDiets.map((pd) => pd.value) as [string, ...string[]]).optional(),
  preferredCuisines: z.array(z.string()).optional(),
  dispreferredCuisines: z.array(z.string()).optional(),
  preferredIngredients: z.array(z.string()).optional(),
  dispreferredIngredients: z.array(z.string()).optional(),
  allergies: z.array(z.string()).optional(),
  preferredMicronutrients: z.array(z.string()).optional(),
  medicalConditions: z.array(z.string()).optional(),
  medications: z.array(z.string()).optional(),
});
export type MealSuggestionPreferencesValues = z.infer<typeof MealSuggestionPreferencesSchema>;

export const OnboardingFormSchema = z.object({
  age: z.coerce.number().int('Age must be a whole number.').min(1, 'Age is required').max(120),
  gender: z.enum(genders.map((g) => g.value) as [string, ...string[]], { required_error: 'Gender is required.' }),
  height_cm: z.coerce.number().min(50, 'Height must be at least 50cm').max(300),
  current_weight: z.coerce.number().min(20, 'Weight must be at least 20kg').max(500),
  goal_weight_1m: z.coerce.number().min(20, 'Target weight must be at least 20kg').max(500),
  ideal_goal_weight: z.preprocess(preprocessOptionalNumber, z.coerce.number().min(0).optional()),
  activityLevel: z.enum(allActivityLevels.map((al) => al.value) as [string, ...string[]], { required_error: 'Activity level is required.' }),
  dietGoalOnboarding: z.enum(smartPlannerDietGoals.map((g) => g.value) as [string, ...string[]], { required_error: 'Diet goal is required.' }),
  custom_total_calories: z.preprocess(preprocessOptionalNumber, z.coerce.number().positive('Custom calories must be positive if provided.').optional()),
  custom_protein_per_kg: z.preprocess(preprocessOptionalNumber, z.coerce.number().min(0, 'Protein per kg must be non-negative if provided.').optional()),
  remaining_calories_carb_pct: z.preprocess(preprocessOptionalNumber, z.coerce.number().int('Carb % must be a whole number.').min(0).max(100).optional().default(50)),
});
export type OnboardingFormValues = z.infer<typeof OnboardingFormSchema>;

<<<<<<< HEAD
export const AIServiceIngredientSchema = z.object({
  name: z.string(),
  quantity: z.number(),
  unit: z.string(),
  calories: z.number(),
  protein: z.number(),
  carbs: z.number(),
  fat: z.number(),
=======
// If you need the inferred TypeScript type:
// type CalculatedTargets = z.infer<typeof CalculatedTargetsSchema>;

const CustomCalculatedTargetsSchema = z.object({
  totalCalories: z.number().optional(),
  proteinGrams: z.number().optional(),
  proteinCalories: z.number().optional(),
  proteinPct: z.number().optional(),
  carbGrams: z.number().optional(),
  carbCalories: z.number().optional(),
  carbPct: z.number().optional(),
  fatGrams: z.number().optional(),
  fatCalories: z.number().optional(),
  fatPct: z.number().optional(),
>>>>>>> 932d5757
});
export type AIServiceIngredient = z.infer<typeof AIServiceIngredientSchema>;

export const AIServiceMealSchema = z.object({
  name: z.string(),
  customName: z.string().optional(),
  ingredients: z.array(AIServiceIngredientSchema),
  totalCalories: z.number(),
  totalProtein: z.number(),
  totalCarbs: z.number(),
  totalFat: z.number(),
});
export type AIServiceMeal = z.infer<typeof AIServiceMealSchema>;

export const AdjustMealIngredientsInputSchema = z.object({
  originalMeal: AIServiceMealSchema,
  targetMacros: z.object({
    calories: z.number(),
    protein: z.number(),
    carbs: z.number(),
    fat: z.number(),
  }),
  userProfile: z.object({
    age: z.number().optional(),
    gender: z.string().optional(),
    activityLevel: z.string().optional(),
    dietGoal: z.string().optional(),
    preferredDiet: z.string().optional(),
    allergies: z.array(z.string()).optional(),
    dispreferredIngredients: z.array(z.string()).optional(),
    preferredIngredients: z.array(z.string()).optional(),
  }),
});
export type AdjustMealIngredientsInput = z.infer<typeof AdjustMealIngredientsInputSchema>;

export const AdjustMealIngredientsOutputSchema = z.object({
  adjustedMeal: AIServiceMealSchema,
  explanation: z.string(),
});
export type AdjustMealIngredientsOutput = z.infer<typeof AdjustMealIngredientsOutputSchema>;

export const AIDailyMealSchema = z.object({
  meal_title: z.string().describe("A short, appetizing name for the meal. E.g., 'Sunrise Scramble' or 'Zesty Salmon Salad'."),
  ingredients: z.array(z.object({
    name: z.string().describe("The name of the ingredient, e.g., 'Large Egg' or 'Rolled Oats'."),
    calories: z.number().describe("Total calories for the quantity of this ingredient."),
    protein: z.number().describe("Grams of protein."),
    carbs: z.number().describe("Grams of carbohydrates."),
    fat: z.number().describe("Grams of fat."),
  })).min(1, "Each meal must have at least one ingredient."),
});

export const AIDailyPlanOutputSchema = z.object({
  meals: z.array(AIDailyMealSchema).describe("An array of all meals for this one day."),
});
export type AIDailyPlanOutput = z.infer<typeof AIDailyPlanOutputSchema>;

export const GeneratePersonalizedMealPlanInputSchema = z.object({
  preferredDiet: z.string().optional(),
  allergies: z.array(z.string()).optional(),
  dispreferredCuisines: z.array(z.string()).optional(),
  preferredCuisines: z.array(z.string()).optional(),
  dispreferredIngredients: z.array(z.string()).optional(),
  preferredIngredients: z.array(z.string()).optional(),
  medicalConditions: z.array(z.string()).optional(),
  medications: z.array(z.string()).optional(),
  mealTargets: z.array(
    z.object({
      mealName: z.string(),
      calories: z.number(),
      protein: z.number(),
      carbs: z.number(),
      fat: z.number(),
    })
  ),
});
export type GeneratePersonalizedMealPlanInput = z.infer<typeof GeneratePersonalizedMealPlanInputSchema>;

export const AIGeneratedIngredientSchema = z.object({
  name: z.string(),
  calories: z.number(),
  protein: z.number(),
  carbs: z.number(),
  fat: z.number(),
});
export type AIGeneratedIngredient = z.infer<typeof AIGeneratedIngredientSchema>;

export const AIGeneratedMealSchema = z.object({
  meal_name: z.string(),
  meal_title: z.string(),
  ingredients: z.array(AIGeneratedIngredientSchema),
  total_calories: z.number().optional(),
  total_protein_g: z.number().optional(),
  total_carbs_g: z.number().optional(),
  total_fat_g: z.number().optional(),
});
export type AIGeneratedMeal = z.infer<typeof AIGeneratedMealSchema>;

export const DayPlanSchema = z.object({
  day: z.string(),
  meals: z.array(AIGeneratedMealSchema),
});
export type DayPlan = z.infer<typeof DayPlanSchema>;

export const GeneratePersonalizedMealPlanOutputSchema = z.object({
  weeklyMealPlan: z.array(DayPlanSchema),
  weeklySummary: z.object({
    totalCalories: z.number(),
    totalProtein: z.number(),
    totalCarbs: z.number(),
    totalFat: z.number(),
  }),
});
export type GeneratePersonalizedMealPlanOutput = z.infer<typeof GeneratePersonalizedMealPlanOutputSchema>;

export const SuggestIngredientSwapInputSchema = z.object({
  mealName: z.string(),
  ingredients: z.array(
    z.object({
      name: z.string(),
      quantity: z.number(),
      caloriesPer100g: z.number(),
      proteinPer100g: z.number(),
      fatPer100g: z.number(),
    })
  ),
  dietaryPreferences: z.string(),
  dislikedIngredients: z.array(z.string()),
  allergies: z.array(z.string()),
  nutrientTargets: z.object({
    calories: z.number(),
    protein: z.number(),
    carbohydrates: z.number(),
    fat: z.number(),
  }),
});
export type SuggestIngredientSwapInput = z.infer<typeof SuggestIngredientSwapInputSchema>;

export const SuggestIngredientSwapOutputSchema = z.array(
  z.object({
    ingredientName: z.string(),
    reason: z.string(),
  })
);
export type SuggestIngredientSwapOutput = z.infer<typeof SuggestIngredientSwapOutputSchema>;

export const SuggestMealsForMacrosInputSchema = z.object({
  mealName: z.string(),
  targetCalories: z.number(),
  targetProteinGrams: z.number(),
  targetCarbsGrams: z.number(),
  targetFatGrams: z.number(),
  age: z.number().optional(),
  gender: z.string().optional(),
  activityLevel: z.string().optional(),
  dietGoal: z.string().optional(),
  preferredDiet: z.string().optional(),
  preferredCuisines: z.array(z.string()).optional(),
  dispreferredCuisines: z.array(z.string()).optional(),
  preferredIngredients: z.array(z.string()).optional(),
  dispreferredIngredients: z.array(z.string()).optional(),
  allergies: z.array(z.string()).optional(),
  medicalConditions: z.array(z.string()).optional(),
  medications: z.array(z.string()).optional(),
});
export type SuggestMealsForMacrosInput = z.infer<typeof SuggestMealsForMacrosInputSchema>;

export const IngredientDetailSchema = z.object({
  name: z.string(),
  amount: z.string(),
  unit: z.string(),
  calories: z.number(),
  protein: z.number(),
  carbs: z.number(),
  fat: z.number(),
  macrosString: z.string(),
});
export type IngredientDetail = z.infer<typeof IngredientDetailSchema>;

export const MealSuggestionSchema = z.object({
  mealTitle: z.string(),
  description: z.string(),
  ingredients: z.array(IngredientDetailSchema),
  totalCalories: z.number(),
  totalProtein: z.number(),
  totalCarbs: z.number(),
  totalFat: z.number(),
  instructions: z.string().optional(),
});
export type MealSuggestion = z.infer<typeof MealSuggestionSchema>;

export const SuggestMealsForMacrosOutputSchema = z.object({
  suggestions: z.array(MealSuggestionSchema),
});
export type SuggestMealsForMacrosOutput = z.infer<typeof SuggestMealsForMacrosOutputSchema>;

export const SupportChatbotInputSchema = z.object({
  userQuery: z.string(),
});
export type SupportChatbotInput = z.infer<typeof SupportChatbotInputSchema>;

export const SupportChatbotOutputSchema = z.object({
  botResponse: z.string(),
});
export type SupportChatbotOutput = z.infer<typeof SupportChatbotOutputSchema>;<|MERGE_RESOLUTION|>--- conflicted
+++ resolved
@@ -100,16 +100,10 @@
   current_weight?: number | null;
   goal_weight_1m?: number | null;
   ideal_goal_weight?: number | null;
-<<<<<<< HEAD
-  activityLevel?: string | null;
-  dietGoalOnboarding?: string | null;
-=======
   activityLevel?: string | null; // From onboarding
   dietGoalOnboarding?: string | null; // From onboarding
-  dietGoal?: string | null;
 
   // Preferences from Onboarding/MealSuggestions
->>>>>>> 932d5757
   preferredDiet?: string | null;
   allergies?: string[] | null;
   preferredCuisines?: string[] | null;
@@ -243,43 +237,6 @@
   age: z.coerce.number().int('Age must be a whole number (e.g., 30, not 30.5).').positive('Age must be a positive number.'),
   gender: z.enum(genders.map((g) => g.value) as [string, ...string[]], { required_error: 'Gender is required.' }),
   height_cm: z.coerce.number().positive('Height must be a positive number.'),
-<<<<<<< HEAD
-  current_weight: z.coerce.number().positive('Current weight must be a positive number.'),
-  goal_weight_1m: z.coerce.number().positive('1-Month Goal Weight must be a positive number.'),
-  ideal_goal_weight: z.preprocess(preprocessOptionalNumber, z.coerce.number().positive('Ideal Goal Weight must be positive if provided.').optional()),
-  activity_factor_key: z.enum(allActivityLevels.map((al) => al.value) as [string, ...string[]], { required_error: 'Activity level is required.' }),
-  dietGoal: z.enum(smartPlannerDietGoals.map((g) => g.value) as [string, ...string[]], { required_error: 'Diet goal is required.' }),
-  bf_current: z.preprocess(preprocessOptionalNumber, z.coerce.number().min(0, 'Must be >= 0').max(100, 'Body fat % must be between 0 and 100.').optional()),
-  bf_target: z.preprocess(preprocessOptionalNumber, z.coerce.number().min(0, 'Must be >= 0').max(100, 'Target body fat % must be between 0 and 100.').optional()),
-  bf_ideal: z.preprocess(preprocessOptionalNumber, z.coerce.number().min(0).max(100).optional()),
-  mm_current: z.preprocess(preprocessOptionalNumber, z.coerce.number().min(0).max(100).optional()),
-  mm_target: z.preprocess(preprocessOptionalNumber, z.coerce.number().min(0).max(100).optional()),
-  mm_ideal: z.preprocess(preprocessOptionalNumber, z.coerce.number().min(0).max(100).optional()),
-  bw_current: z.preprocess(preprocessOptionalNumber, z.coerce.number().min(0).max(100).optional()),
-  bw_target: z.preprocess(preprocessOptionalNumber, z.coerce.number().min(0).max(100).optional()),
-  bw_ideal: z.preprocess(preprocessOptionalNumber, z.coerce.number().min(0).max(100).optional()),
-  waist_current: z.preprocess(preprocessOptionalNumber, z.coerce.number().min(0).optional()),
-  waist_goal_1m: z.preprocess(preprocessOptionalNumber, z.coerce.number().min(0).optional()),
-  waist_ideal: z.preprocess(preprocessOptionalNumber, z.coerce.number().min(0).optional()),
-  hips_current: z.preprocess(preprocessOptionalNumber, z.coerce.number().min(0).optional()),
-  hips_goal_1m: z.preprocess(preprocessOptionalNumber, z.coerce.number().min(0).optional()),
-  hips_ideal: z.preprocess(preprocessOptionalNumber, z.coerce.number().min(0).optional()),
-  right_leg_current: z.preprocess(preprocessOptionalNumber, z.coerce.number().min(0).optional()),
-  right_leg_goal_1m: z.preprocess(preprocessOptionalNumber, z.coerce.number().min(0).optional()),
-  right_leg_ideal: z.preprocess(preprocessOptionalNumber, z.coerce.number().min(0).optional()),
-  left_leg_current: z.preprocess(preprocessOptionalNumber, z.coerce.number().min(0).optional()),
-  left_leg_goal_1m: z.preprocess(preprocessOptionalNumber, z.coerce.number().min(0).optional()),
-  left_leg_ideal: z.preprocess(preprocessOptionalNumber, z.coerce.number().min(0).optional()),
-  right_arm_current: z.preprocess(preprocessOptionalNumber, z.coerce.number().min(0).optional()),
-  right_arm_goal_1m: z.preprocess(preprocessOptionalNumber, z.coerce.number().min(0).optional()),
-  right_arm_ideal: z.preprocess(preprocessOptionalNumber, z.coerce.number().min(0).optional()),
-  left_arm_current: z.preprocess(preprocessOptionalNumber, z.coerce.number().min(0).optional()),
-  left_arm_goal_1m: z.preprocess(preprocessOptionalNumber, z.coerce.number().min(0).optional()),
-  left_arm_ideal: z.preprocess(preprocessOptionalNumber, z.coerce.number().min(0).optional()),
-  custom_total_calories: z.preprocess(preprocessOptionalNumber, z.coerce.number().int('Custom calories must be a whole number if provided.').positive('Custom calories must be positive if provided.').optional()),
-  custom_protein_per_kg: z.preprocess(preprocessOptionalNumber, z.coerce.number().min(0, 'Protein per kg must be non-negative if provided.').optional()),
-  remaining_calories_carb_pct: z.preprocess(preprocessOptionalNumber, z.coerce.number().int('Carb percentage must be a whole number.').min(0, 'Carb percentage must be between 0 and 100.').max(100, 'Carb percentage must be between 0 and 100.').optional().default(50)),
-=======
   current_weight: z.coerce
     .number()
     .positive('Current weight must be a positive number.'),
@@ -446,46 +403,6 @@
       .optional()
       .default(50)
   ),
-
-  carbCalories: z.preprocess(
-    preprocessOptionalNumber,
-    z.coerce.number().int().optional()
-  ),
-  carbGrams: z.preprocess(
-    preprocessOptionalNumber,
-    z.coerce.number().int().optional()
-  ),
-  carbTargetPct: z.preprocess(
-    preprocessOptionalNumber,
-    z.coerce.number().int().optional()
-  ),
-
-  fatCalories: z.preprocess(
-    preprocessOptionalNumber,
-    z.coerce.number().int().optional()
-  ),
-  fatGrams: z.preprocess(
-    preprocessOptionalNumber,
-    z.coerce.number().int().optional()
-  ),
-  fatTargetPct: z.preprocess(
-    preprocessOptionalNumber,
-    z.coerce.number().int().optional()
-  ),
-
-  proteinCalories: z.preprocess(
-    preprocessOptionalNumber,
-    z.coerce.number().int().optional()
-  ),
-  proteinGrams: z.preprocess(
-    preprocessOptionalNumber,
-    z.coerce.number().int().optional()
-  ),
-  proteinTargetPct: z.preprocess(
-    preprocessOptionalNumber,
-    z.coerce.number().int().optional()
-  ),
->>>>>>> 932d5757
 });
 export type SmartCaloriePlannerFormValues = z.infer<typeof SmartCaloriePlannerFormSchema>;
 
@@ -502,6 +419,47 @@
 });
 export type MealSuggestionPreferencesValues = z.infer<typeof MealSuggestionPreferencesSchema>;
 
+export interface MacroResults {
+  Protein_g: number;
+  Carbs_g: number;
+  Fat_g: number;
+  Protein_cals: number;
+  Carb_cals: number;
+  Fat_cals: number;
+  Total_cals: number;
+  Protein_pct: number;
+  Carb_pct: number;
+  Fat_pct: number;
+}
+
+const CalculatedTargetsSchema = z.object({
+  bmr: z.number().optional(),
+  tdee: z.number().optional(),
+  targetCalories: z.number().optional(),
+  targetProtein: z.number().optional(),
+  targetCarbs: z.number().optional(),
+  targetFat: z.number().optional(),
+  current_weight_for_calc: z.number().optional(),
+});
+
+// If you need the inferred TypeScript type:
+type CalculatedTargets = z.infer<typeof CalculatedTargetsSchema>;
+const CustomCalculatedTargetsSchema = z.object({
+  totalCalories: z.number().optional(),
+  proteinGrams: z.number().optional(),
+  proteinCalories: z.number().optional(),
+  proteinPct: z.number().optional(),
+  carbGrams: z.number().optional(),
+  carbCalories: z.number().optional(),
+  carbPct: z.number().optional(),
+  fatGrams: z.number().optional(),
+  fatCalories: z.number().optional(),
+  fatPct: z.number().optional(),
+});
+
+// TypeScript type from schema
+type CustomCalculatedTargets = z.infer<typeof CustomCalculatedTargetsSchema>;
+// Onboarding Schema
 export const OnboardingFormSchema = z.object({
   age: z.coerce.number().int('Age must be a whole number.').min(1, 'Age is required').max(120),
   gender: z.enum(genders.map((g) => g.value) as [string, ...string[]], { required_error: 'Gender is required.' }),
@@ -517,7 +475,6 @@
 });
 export type OnboardingFormValues = z.infer<typeof OnboardingFormSchema>;
 
-<<<<<<< HEAD
 export const AIServiceIngredientSchema = z.object({
   name: z.string(),
   quantity: z.number(),
@@ -526,22 +483,6 @@
   protein: z.number(),
   carbs: z.number(),
   fat: z.number(),
-=======
-// If you need the inferred TypeScript type:
-// type CalculatedTargets = z.infer<typeof CalculatedTargetsSchema>;
-
-const CustomCalculatedTargetsSchema = z.object({
-  totalCalories: z.number().optional(),
-  proteinGrams: z.number().optional(),
-  proteinCalories: z.number().optional(),
-  proteinPct: z.number().optional(),
-  carbGrams: z.number().optional(),
-  carbCalories: z.number().optional(),
-  carbPct: z.number().optional(),
-  fatGrams: z.number().optional(),
-  fatCalories: z.number().optional(),
-  fatPct: z.number().optional(),
->>>>>>> 932d5757
 });
 export type AIServiceIngredient = z.infer<typeof AIServiceIngredientSchema>;
 
