
'use client';

import { useToast } from '@/hooks/use-toast';
import { signOut as fSignOut } from '@/lib/firebase/auth';
import { usePathname, useRouter } from 'next/navigation';
import type { ReactNode } from 'react';
import {
  createContext,
  useCallback,
  useContext,
  useEffect,
  useMemo,
  useState,
} from 'react';

import { useUser } from '@/hooks/use-user';
<<<<<<< HEAD
import type { FullProfileType } from '@/lib/schemas';
import { Loader2 } from 'lucide-react';
import { doc, getDoc, setDoc } from 'firebase/firestore';
import { db } from '@/lib/firebase/clientApp';
import { preprocessDataForFirestore } from '@/lib/schemas';

interface AuthUser {
  uid: string;
  email: string | null;
  emailVerified: boolean;
}
=======
import type { OnboardingFormValues } from '@/lib/schemas';
import { User } from '@/types/globalTypes';
import {
  getStoredOnboardingStatus,
  RouteChecker,
  setStoredOnboardingStatus,
} from '../lib/authUtils';
>>>>>>> 932d5757

interface AuthContextType {
  user: AuthUser | null;
  isLoading: boolean;
  isOnboarded: boolean;
<<<<<<< HEAD
  logout: () => Promise<void>;
=======
  logout: () => void;
  completeOnboarding: (profileData: OnboardingFormValues) => Promise<void>;
  refreshOnboardingStatus: () => Promise<void>;
>>>>>>> 932d5757
}

const AuthContext = createContext<AuthContextType | undefined>(undefined);

export const AuthProvider = ({ children }: { children: ReactNode }) => {
<<<<<<< HEAD
  const { user: firebaseUser, isLoading: isLoadingUser } = useUser();
  const user: AuthUser | null = firebaseUser
    ? {
        uid: firebaseUser.uid,
        email: firebaseUser.email,
        emailVerified: firebaseUser.emailVerified,
      }
    : null;
=======
  const rawUser = useUser();
  const user: User | null = useMemo(() => {
    return rawUser
      ? {
          uid: rawUser.uid,
          email: rawUser.email,
          emailVerified: rawUser.emailVerified,
        }
      : null;
  }, [rawUser]);
>>>>>>> 932d5757

  const [profile, setProfile] = useState<FullProfileType | null>(null);

  const router = useRouter();
  const pathname = usePathname();
  const { toast } = useToast();

<<<<<<< HEAD
  const isOnboarded = !!profile?.onboardingComplete;
  
  // Simplified loading logic: loading is true if Firebase auth is loading,
  // OR if we have a firebase user but haven't yet loaded their profile from Firestore.
  const isLoading = isLoadingUser || (!!firebaseUser && !profile);

  useEffect(() => {
    const manageUserProfile = async () => {
      if (!firebaseUser) {
        setProfile(null);
        return;
      }

      try {
        const userDocRef = doc(db, 'users', firebaseUser.uid);
        const docSnap = await getDoc(userDocRef);

        if (docSnap.exists()) {
          setProfile(docSnap.data() as FullProfileType);
        } else {
          // Profile doesn't exist, so let's create it.
          const newProfileData = {
            uid: firebaseUser.uid,
            email: firebaseUser.email,
            emailVerified: firebaseUser.emailVerified,
            displayName: firebaseUser.displayName,
            photoURL: firebaseUser.photoURL,
            onboardingComplete: false, // Default to not onboarded
          };
          await setDoc(userDocRef, preprocessDataForFirestore(newProfileData), { merge: true });
          setProfile(newProfileData as FullProfileType);
        }
      } catch (error) {
        console.error('AuthContext: Failed to fetch or create user profile:', error);
        toast({
          title: 'Profile Error',
          description: 'Could not load your user profile data.',
          variant: 'destructive',
        });
        setProfile(null); // Ensure profile is null on error
      }
    };

    if (!isLoadingUser) {
      manageUserProfile();
    }
  }, [firebaseUser, isLoadingUser, toast]);

=======
  const route = useMemo(() => new RouteChecker(pathname), [pathname]);

  function logout() {
    if (isLoading) return;

    setIsLoading(true);
    try {
      fSignOut();
      router.push('/login');
      setIsOnboarded(false);
      setStoredOnboardingStatus(false);
      console.log('User logged out successfully');
    } catch (error) {
      console.error('Firebase logout error:', error);
      toast({
        title: 'Logout Failed',
        description: 'Could not log out. Please try again.',
        variant: 'destructive',
      });
    } finally {
      setIsLoading(false);
    }
  }

  async function completeOnboarding(profileData: OnboardingFormValues) {
    if (!user?.uid) {
      toast({
        title: 'Authentication Error',
        description: 'No user found. Cannot complete onboarding.',
        variant: 'destructive',
      });
      return;
    }

    if (isLoading) return;

    setIsLoading(true);
    try {
      await onboardingUpdateUser(user.uid, profileData);

      setIsOnboarded(true);
      setStoredOnboardingStatus(true);

      console.log('Onboarding completed successfully');

      toast({
        title: 'Profile Complete!',
        description: 'Your profile has been saved successfully.',
        variant: 'default',
      });

      router.push('/dashboard');
    } catch (error) {
      console.error('Error saving onboarding data:', error);
      toast({
        title: 'Onboarding Error',
        description:
          error instanceof Error
            ? error.message
            : 'Could not save your profile. Please try again.',
        variant: 'destructive',
      });
    } finally {
      setIsLoading(false);
    }
  }

  const refreshOnboardingStatus = useCallback(
    async function () {
      if (!user?.uid) return;

      try {
        const userProfile = await getUserProfile(user.uid);
        const hasCompletedOnboarding =
          userProfile && userProfile.onboardingComplete ? true : false;

        setIsOnboarded(hasCompletedOnboarding);
        setStoredOnboardingStatus(hasCompletedOnboarding);
      } catch (error) {
        console.error('Failed to refresh onboarding status:', error);
      }
    },
    [user?.uid]
  );
>>>>>>> 932d5757

  useEffect(() => {
    if (isLoading) {
      return;
    }

<<<<<<< HEAD
    const publicPages = [
      '/login',
      '/signup',
      '/forgot-password',
      '/reset-password',
      '/verify-email',
    ];
    const isPublicPage = publicPages.some(page => pathname.startsWith(page));
    const isOnboardingPage = pathname === '/onboarding';
=======
    if (isLoading) return;
>>>>>>> 932d5757

    if (!user) {
<<<<<<< HEAD
      if (!isPublicPage) {
        router.push('/login');
      }
    } else {
      if (!isOnboarded) {
        if (!isOnboardingPage) {
          router.push('/onboarding');
        }
      } else {
        if (isPublicPage || isOnboardingPage || pathname === '/') {
          router.push('/dashboard');
        }
      }
    }
  }, [isLoading, user, isOnboarded, pathname, router]);

  const logout = useCallback(async () => {
    try {
      await fSignOut();
      setProfile(null);
      router.push('/login');
    } catch (error) {
      console.error('Firebase logout error:', error);
      toast({
        title: 'Logout Failed',
        description: 'Could not log out. Please try again.',
        variant: 'destructive',
      });
    }
  }, [router, toast]);

  if (isLoading) {
    return (
      <div className='flex h-screen w-full items-center justify-center'>
        <Loader2 className='h-12 w-12 animate-spin text-primary' />
        <p className='ml-4 text-lg'>Loading session...</p>
      </div>
    );
  }
=======
      if (!route.isAuthPage() && route.isDashboardPage()) {
        console.log('Redirecting unauthenticated user to login');
        router.push('/login');
      }
      return;
    }

    if (user) {
      if (
        !user.emailVerified &&
        !route.isAuthPage() &&
        !route.isOnboardingPage()
      ) {
        toast({
          title: 'Email Not Verified',
          description: 'Please verify your email address to continue.',
          variant: 'destructive',
          duration: 7000,
        });
        return;
      }

      if (!isOnboarded) {
        if (!route.isOnboardingPage()) {
          console.log('Redirecting to onboarding');
          router.push('/onboarding');
        }
        return;
      }

      if (route.isAuthPage() || route.isOnboardingPage()) {
        console.log('Redirecting authenticated user to dashboard');
        router.push('/dashboard');
      }
    }
  }, [
    user,
    rawUser,
    isLoading,
    pathname,
    isOnboarded,
    isInitialLoad,
    router,
    toast,
    route,
  ]);

  // Refresh onboarding status when user changes
  useEffect(() => {
    if (user?.uid && !isOnboarded) refreshOnboardingStatus();
  }, [user, isOnboarded, refreshOnboardingStatus]);
>>>>>>> 932d5757

  const contextValue: AuthContextType = {
    user,
    isLoading,
    isOnboarded,
    logout,
  };

  return (
    <AuthContext.Provider value={contextValue}>{children}</AuthContext.Provider>
  );
};

export const useAuth = () => {
  const context = useContext(AuthContext);
  if (!context) throw new Error('useAuth must be used within an AuthProvider');

  return context;
};<|MERGE_RESOLUTION|>--- conflicted
+++ resolved
@@ -15,65 +15,34 @@
 } from 'react';
 
 import { useUser } from '@/hooks/use-user';
-<<<<<<< HEAD
-import type { FullProfileType } from '@/lib/schemas';
-import { Loader2 } from 'lucide-react';
-import { doc, getDoc, setDoc } from 'firebase/firestore';
-import { db } from '@/lib/firebase/clientApp';
-import { preprocessDataForFirestore } from '@/lib/schemas';
-
-interface AuthUser {
+import type { OnboardingFormValues } from '@/lib/schemas';
+
+interface User {
   uid: string;
   email: string | null;
   emailVerified: boolean;
 }
-=======
-import type { OnboardingFormValues } from '@/lib/schemas';
-import { User } from '@/types/globalTypes';
-import {
-  getStoredOnboardingStatus,
-  RouteChecker,
-  setStoredOnboardingStatus,
-} from '../lib/authUtils';
->>>>>>> 932d5757
 
 interface AuthContextType {
   user: AuthUser | null;
   isLoading: boolean;
   isOnboarded: boolean;
-<<<<<<< HEAD
   logout: () => Promise<void>;
-=======
-  logout: () => void;
   completeOnboarding: (profileData: OnboardingFormValues) => Promise<void>;
   refreshOnboardingStatus: () => Promise<void>;
->>>>>>> 932d5757
 }
 
 const AuthContext = createContext<AuthContextType | undefined>(undefined);
 
 export const AuthProvider = ({ children }: { children: ReactNode }) => {
-<<<<<<< HEAD
-  const { user: firebaseUser, isLoading: isLoadingUser } = useUser();
-  const user: AuthUser | null = firebaseUser
+  const rawUser = useUser();
+  const user: User | null = rawUser
     ? {
-        uid: firebaseUser.uid,
-        email: firebaseUser.email,
-        emailVerified: firebaseUser.emailVerified,
+        uid: rawUser.uid,
+        email: rawUser.email,
+        emailVerified: rawUser.emailVerified,
       }
     : null;
-=======
-  const rawUser = useUser();
-  const user: User | null = useMemo(() => {
-    return rawUser
-      ? {
-          uid: rawUser.uid,
-          email: rawUser.email,
-          emailVerified: rawUser.emailVerified,
-        }
-      : null;
-  }, [rawUser]);
->>>>>>> 932d5757
 
   const [profile, setProfile] = useState<FullProfileType | null>(null);
 
@@ -81,65 +50,114 @@
   const pathname = usePathname();
   const { toast } = useToast();
 
-<<<<<<< HEAD
-  const isOnboarded = !!profile?.onboardingComplete;
-  
-  // Simplified loading logic: loading is true if Firebase auth is loading,
-  // OR if we have a firebase user but haven't yet loaded their profile from Firestore.
-  const isLoading = isLoadingUser || (!!firebaseUser && !profile);
+  const isAuthPage = useCallback(() => {
+    const authPages = [
+      '/login',
+      '/signup',
+      '/forgot-password',
+      '/reset-password',
+    ];
+    return authPages.includes(pathname);
+  }, [pathname]);
+
+  const isOnboardingPage = useCallback(() => {
+    return pathname === '/onboarding';
+  }, [pathname]);
+
+  const isDashboardPage = useCallback(() => {
+    const publicPages = ['/dashboard'];
+    return publicPages.includes(pathname);
+  }, [pathname]);
+
+  // Function to refresh onboarding status from server
+  const refreshOnboardingStatus = useCallback(async () => {
+    if (!user?.uid) return;
+
+    try {
+      const userProfile = await getUserProfile(user.uid);
+      const hasCompletedOnboarding =
+        userProfile && userProfile.onboardingComplete ? true : false;
+      setIsOnboarded(hasCompletedOnboarding);
+      setStoredOnboardingStatus(hasCompletedOnboarding);
+    } catch (error) {
+      console.error('Failed to refresh onboarding status:', error);
+    }
+  }, [user?.uid]);
 
   useEffect(() => {
-    const manageUserProfile = async () => {
-      if (!firebaseUser) {
-        setProfile(null);
+    if (isInitialLoad) {
+      setIsInitialLoad(false);
+      return;
+    }
+
+    console.log('Auth state changed:', {
+      user: user?.uid,
+      isLoading,
+      pathname,
+      isOnboarded,
+    });
+
+    if (isLoading) return;
+
+    // Handle unauthenticated users
+    if (!user) {
+      if (!isAuthPage() && isDashboardPage()) {
+        console.log('Redirecting unauthenticated user to login');
+        router.push('/login');
+      }
+      return;
+    }
+
+    if (user) {
+      if (!user.emailVerified && !isAuthPage() && !isOnboardingPage()) {
+        toast({
+          title: 'Email Not Verified',
+          description: 'Please verify your email address to continue.',
+          variant: 'destructive',
+          duration: 7000,
+        });
         return;
       }
 
-      try {
-        const userDocRef = doc(db, 'users', firebaseUser.uid);
-        const docSnap = await getDoc(userDocRef);
-
-        if (docSnap.exists()) {
-          setProfile(docSnap.data() as FullProfileType);
-        } else {
-          // Profile doesn't exist, so let's create it.
-          const newProfileData = {
-            uid: firebaseUser.uid,
-            email: firebaseUser.email,
-            emailVerified: firebaseUser.emailVerified,
-            displayName: firebaseUser.displayName,
-            photoURL: firebaseUser.photoURL,
-            onboardingComplete: false, // Default to not onboarded
-          };
-          await setDoc(userDocRef, preprocessDataForFirestore(newProfileData), { merge: true });
-          setProfile(newProfileData as FullProfileType);
+      if (!isOnboarded) {
+        if (!isOnboardingPage()) {
+          console.log('Redirecting to onboarding');
+          router.push('/onboarding');
         }
-      } catch (error) {
-        console.error('AuthContext: Failed to fetch or create user profile:', error);
-        toast({
-          title: 'Profile Error',
-          description: 'Could not load your user profile data.',
-          variant: 'destructive',
-        });
-        setProfile(null); // Ensure profile is null on error
-      }
-    };
-
-    if (!isLoadingUser) {
-      manageUserProfile();
-    }
-  }, [firebaseUser, isLoadingUser, toast]);
-
-=======
-  const route = useMemo(() => new RouteChecker(pathname), [pathname]);
-
-  function logout() {
+        return;
+      }
+
+      if (isAuthPage() || isOnboardingPage()) {
+        console.log('Redirecting authenticated user to dashboard');
+        router.push('/dashboard');
+      }
+    }
+  }, [
+    rawUser,
+    isLoading,
+    pathname,
+    isOnboarded,
+    isInitialLoad,
+    router,
+    toast,
+    isAuthPage,
+    isOnboardingPage,
+    isDashboardPage,
+  ]);
+
+  // Refresh onboarding status when user changes
+  useEffect(() => {
+    if (user?.uid && !isOnboarded) {
+      refreshOnboardingStatus();
+    }
+  }, [user?.uid, isOnboarded, refreshOnboardingStatus]);
+
+  const logout = useCallback(async () => {
     if (isLoading) return;
 
     setIsLoading(true);
     try {
-      fSignOut();
-      router.push('/login');
+      await fSignOut();
       setIsOnboarded(false);
       setStoredOnboardingStatus(false);
       console.log('User logged out successfully');
@@ -150,186 +168,54 @@
         description: 'Could not log out. Please try again.',
         variant: 'destructive',
       });
-    } finally {
-      setIsLoading(false);
-    }
-  }
-
-  async function completeOnboarding(profileData: OnboardingFormValues) {
-    if (!user?.uid) {
-      toast({
-        title: 'Authentication Error',
-        description: 'No user found. Cannot complete onboarding.',
-        variant: 'destructive',
-      });
-      return;
-    }
-
-    if (isLoading) return;
-
-    setIsLoading(true);
-    try {
-      await onboardingUpdateUser(user.uid, profileData);
-
-      setIsOnboarded(true);
-      setStoredOnboardingStatus(true);
-
-      console.log('Onboarding completed successfully');
-
-      toast({
-        title: 'Profile Complete!',
-        description: 'Your profile has been saved successfully.',
-        variant: 'default',
-      });
-
-      router.push('/dashboard');
-    } catch (error) {
-      console.error('Error saving onboarding data:', error);
-      toast({
-        title: 'Onboarding Error',
-        description:
-          error instanceof Error
-            ? error.message
-            : 'Could not save your profile. Please try again.',
-        variant: 'destructive',
-      });
-    } finally {
-      setIsLoading(false);
-    }
-  }
-
-  const refreshOnboardingStatus = useCallback(
-    async function () {
-      if (!user?.uid) return;
-
+    }
+  }, [isLoading, toast]);
+
+  const completeOnboarding = useCallback(
+    async (profileData: OnboardingFormValues) => {
+      if (!user?.uid) {
+        toast({
+          title: 'Authentication Error',
+          description: 'No user found. Cannot complete onboarding.',
+          variant: 'destructive',
+        });
+        return;
+      }
+
+      if (isLoading) return;
+
+      setIsLoading(true);
       try {
-        const userProfile = await getUserProfile(user.uid);
-        const hasCompletedOnboarding =
-          userProfile && userProfile.onboardingComplete ? true : false;
-
-        setIsOnboarded(hasCompletedOnboarding);
-        setStoredOnboardingStatus(hasCompletedOnboarding);
+        await onboardingUpdateUser(user.uid, profileData);
+
+        setIsOnboarded(true);
+        setStoredOnboardingStatus(true);
+
+        console.log('Onboarding completed successfully');
+
+        toast({
+          title: 'Profile Complete!',
+          description: 'Your profile has been saved successfully.',
+          variant: 'default',
+        });
+
+        router.push('/dashboard');
       } catch (error) {
-        console.error('Failed to refresh onboarding status:', error);
+        console.error('Error saving onboarding data:', error);
+        toast({
+          title: 'Onboarding Error',
+          description:
+            error instanceof Error
+              ? error.message
+              : 'Could not save your profile. Please try again.',
+          variant: 'destructive',
+        });
+      } finally {
+        setIsLoading(false);
       }
     },
-    [user?.uid]
+    [user?.uid, isLoading, router, toast]
   );
->>>>>>> 932d5757
-
-  useEffect(() => {
-    if (isLoading) {
-      return;
-    }
-
-<<<<<<< HEAD
-    const publicPages = [
-      '/login',
-      '/signup',
-      '/forgot-password',
-      '/reset-password',
-      '/verify-email',
-    ];
-    const isPublicPage = publicPages.some(page => pathname.startsWith(page));
-    const isOnboardingPage = pathname === '/onboarding';
-=======
-    if (isLoading) return;
->>>>>>> 932d5757
-
-    if (!user) {
-<<<<<<< HEAD
-      if (!isPublicPage) {
-        router.push('/login');
-      }
-    } else {
-      if (!isOnboarded) {
-        if (!isOnboardingPage) {
-          router.push('/onboarding');
-        }
-      } else {
-        if (isPublicPage || isOnboardingPage || pathname === '/') {
-          router.push('/dashboard');
-        }
-      }
-    }
-  }, [isLoading, user, isOnboarded, pathname, router]);
-
-  const logout = useCallback(async () => {
-    try {
-      await fSignOut();
-      setProfile(null);
-      router.push('/login');
-    } catch (error) {
-      console.error('Firebase logout error:', error);
-      toast({
-        title: 'Logout Failed',
-        description: 'Could not log out. Please try again.',
-        variant: 'destructive',
-      });
-    }
-  }, [router, toast]);
-
-  if (isLoading) {
-    return (
-      <div className='flex h-screen w-full items-center justify-center'>
-        <Loader2 className='h-12 w-12 animate-spin text-primary' />
-        <p className='ml-4 text-lg'>Loading session...</p>
-      </div>
-    );
-  }
-=======
-      if (!route.isAuthPage() && route.isDashboardPage()) {
-        console.log('Redirecting unauthenticated user to login');
-        router.push('/login');
-      }
-      return;
-    }
-
-    if (user) {
-      if (
-        !user.emailVerified &&
-        !route.isAuthPage() &&
-        !route.isOnboardingPage()
-      ) {
-        toast({
-          title: 'Email Not Verified',
-          description: 'Please verify your email address to continue.',
-          variant: 'destructive',
-          duration: 7000,
-        });
-        return;
-      }
-
-      if (!isOnboarded) {
-        if (!route.isOnboardingPage()) {
-          console.log('Redirecting to onboarding');
-          router.push('/onboarding');
-        }
-        return;
-      }
-
-      if (route.isAuthPage() || route.isOnboardingPage()) {
-        console.log('Redirecting authenticated user to dashboard');
-        router.push('/dashboard');
-      }
-    }
-  }, [
-    user,
-    rawUser,
-    isLoading,
-    pathname,
-    isOnboarded,
-    isInitialLoad,
-    router,
-    toast,
-    route,
-  ]);
-
-  // Refresh onboarding status when user changes
-  useEffect(() => {
-    if (user?.uid && !isOnboarded) refreshOnboardingStatus();
-  }, [user, isOnboarded, refreshOnboardingStatus]);
->>>>>>> 932d5757
 
   const contextValue: AuthContextType = {
     user,
