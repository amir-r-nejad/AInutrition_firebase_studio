--- conflicted
+++ resolved
@@ -15,7 +15,6 @@
   };
 }
 
-<<<<<<< HEAD
 export default function MealPlanOverview({
   mealPlan,
   userTargets,
@@ -24,26 +23,16 @@
     useState<GeneratePersonalizedMealPlanOutput | null>(
       mealPlan?.ai_plan || null,
     );
-=======
-export default function MealPlanOverview({ mealPlan, userTargets }: MealPlanOverviewProps) {
-  const [currentMealPlan, setCurrentMealPlan] = useState<GeneratePersonalizedMealPlanOutput | null>(
-    mealPlan?.ai_plan || null
-  );
->>>>>>> c03cbc54
 
   console.log(
     "MealPlanOverview received mealPlan:",
     JSON.stringify(mealPlan, null, 2),
   );
 
-<<<<<<< HEAD
   if (
     !currentMealPlan ||
     !Array.isArray((currentMealPlan as any).weeklyMealPlan)
   ) {
-=======
-  if (!currentMealPlan || !Array.isArray((currentMealPlan as any).weeklyMealPlan)) {
->>>>>>> c03cbc54
     return (
       <Card>
         <CardContent className="p-6 text-center">
@@ -55,13 +44,9 @@
     );
   }
 
-<<<<<<< HEAD
   const handleOptimizationComplete = (
     updatedPlan: GeneratePersonalizedMealPlanOutput,
   ) => {
-=======
-  const handleOptimizationComplete = (updatedPlan: GeneratePersonalizedMealPlanOutput) => {
->>>>>>> c03cbc54
     setCurrentMealPlan(updatedPlan);
   };
 
