'use client';

import {
  Accordion,
  AccordionContent,
  AccordionItem,
  AccordionTrigger,
} from '@/components/ui/accordion';
import { Button } from '@/components/ui/button';
import {
  Form,
  FormControl,
  FormField,
  FormItem,
  FormLabel,
  FormMessage,
} from '@/components/ui/form';
import { Input } from '@/components/ui/input';
import {
  Select,
  SelectContent,
  SelectItem,
  SelectTrigger,
  SelectValue,
} from '@/components/ui/select';
import { editPlan } from '@/features/profile/actions/apiUserPlan';
import { editProfile } from '@/features/profile/actions/apiUserProfile';
import HelpAccordion from '@/features/tools/components/calorie-planner/HelpAccordion';
import PlanResult from '@/features/tools/components/calorie-planner/PlanResult';
import { useToast } from '@/hooks/use-toast';
import {
  activityLevels,
  genders,
  smartPlannerDietGoals,
} from '@/lib/constants';
import { calculateBMR, calculateTDEE } from '@/lib/nutrition-calculator';
import {
  BaseProfileData,
  SmartCaloriePlannerFormSchema,
  UserPlanType,
  type GlobalCalculatedTargets,
  type SmartCaloriePlannerFormValues,
} from '@/lib/schemas';
import { zodResolver } from '@hookform/resolvers/zod';
import { Calculator, RefreshCcw } from 'lucide-react';
import { useEffect, useState } from 'react';
import { FieldPath, useForm } from 'react-hook-form';

<<<<<<< HEAD
function PlannerForm({
  plan,
  profile,
}: {
  plan: UserPlanType | null;
=======
type PlannerFormProps = {
  plan: UserPlanType;
>>>>>>> 547302f6
  profile: BaseProfileData;
  clientId?: string;
};

function PlannerForm({ plan, profile, clientId }: PlannerFormProps) {
  const { toast } = useToast();
  const [results, setResults] = useState<GlobalCalculatedTargets | null>(null);

  const form = useForm<SmartCaloriePlannerFormValues>({
    resolver: zodResolver(SmartCaloriePlannerFormSchema),
    defaultValues: profile,
  });

  async function handleSmartPlannerReset() {
    form.reset({
      age: null,
      biological_sex: null,
      height_cm: null,
      current_weight_kg: null,
      target_weight_1month_kg: null,
      long_term_goal_weight_kg: null,
      physical_activity_level: 'moderate',
      primary_diet_goal: 'fat_loss',
      bf_current: null,
      bf_target: null,
      bf_ideal: null,
      mm_current: null,
      mm_target: null,
      mm_ideal: null,
      bw_current: null,
      bw_target: null,
      bw_ideal: null,
      waist_current: null,
      waist_goal_1m: null,
      waist_ideal: null,
      hips_current: null,
      hips_goal_1m: null,
      hips_ideal: null,
      right_leg_current: null,
      right_leg_goal_1m: null,
      right_leg_ideal: null,
      left_leg_current: null,
      left_leg_goal_1m: null,
      left_leg_ideal: null,
      right_arm_current: null,
      right_arm_goal_1m: null,
      right_arm_ideal: null,
      left_arm_current: null,
      left_arm_goal_1m: null,
      left_arm_ideal: null,
      custom_total_calories: null,
      custom_protein_per_kg: null,
      remaining_calories_carb_pct: 50,
    });

    setResults(null);

    const {
      custom_protein_per_kg,
      custom_total_calories,
      remaining_calories_carb_pct,
      ...newProfile
    } = form.getValues();

    try {
      await editProfile(newProfile, undefined, clientId);
      await editPlan(
        {
          custom_protein_per_kg,
          custom_total_calories,
          remaining_calories_carb_pct,
        },
        clientId
      );

      toast({
        title: 'Smart Planner Reset',
        description: 'All smart planner inputs and results cleared.',
      });
    } catch (error: any) {
      toast({
        title: 'Save Error',
        description: error,
        variant: 'destructive',
      });
    }
  }

  async function onSubmit(data: SmartCaloriePlannerFormValues) {
    const activity = activityLevels.find(
      (al) => al.value === data.physical_activity_level
    );
    if (
      !activity ||
      !data.physical_activity_level ||
      !data.current_weight_kg ||
      !data.height_cm ||
      !data.age ||
      !data.target_weight_1month_kg ||
      !data.primary_diet_goal ||
      !data.biological_sex
    ) {
      toast({
        title: 'Missing Information',
        description: 'Please fill all required basic info fields.',
        variant: 'destructive',
      });

      return;
    }

    const bmr = calculateBMR(
      data.biological_sex,
      data.current_weight_kg,
      data.height_cm,
      data.age
    );
    const tdee = calculateTDEE(bmr, data.physical_activity_level);

    let targetCaloriesS1: number;
    const weightDeltaKg1M =
      data.current_weight_kg - data.target_weight_1month_kg;
    const calorieAdjustmentS1 = (7700 * weightDeltaKg1M) / 30;
    targetCaloriesS1 = tdee - calorieAdjustmentS1;

    if (data.primary_diet_goal === 'fat_loss') {
      targetCaloriesS1 = Math.min(targetCaloriesS1, tdee - 200);
      targetCaloriesS1 = Math.max(targetCaloriesS1, bmr + 200, 1200);
    } else if (data.primary_diet_goal === 'muscle_gain') {
      targetCaloriesS1 = Math.max(targetCaloriesS1, tdee + 150);
    } else if (data.primary_diet_goal === 'recomp') {
      targetCaloriesS1 = Math.min(
        Math.max(targetCaloriesS1, tdee - 300),
        tdee + 100
      );
      targetCaloriesS1 = Math.max(targetCaloriesS1, bmr + 100, 1400);
    }

    let finalTargetCalories = targetCaloriesS1;
    let targetCaloriesS2: number | undefined = undefined;
    let targetCaloriesS3: number | undefined = undefined;

    if (
      data.bf_current &&
      data.bf_target &&
      data.current_weight_kg &&
      data.bf_current > 0 &&
      data.bf_target > 0 &&
      data.bf_current > data.bf_target
    ) {
      const fatMassLossKg =
        data.current_weight_kg * ((data.bf_current - data.bf_target) / 100);
      const calorieAdjustmentS2 = (7700 * fatMassLossKg) / 30;
      targetCaloriesS2 = tdee - calorieAdjustmentS2;
      finalTargetCalories = (finalTargetCalories + targetCaloriesS2) / 2;
    }

    if (
      data.waist_current &&
      data.waist_goal_1m &&
      data.current_weight_kg &&
      data.waist_current > 0 &&
      data.waist_goal_1m > 0 &&
      data.waist_current > data.waist_goal_1m
    ) {
      const waistChangeCm = data.waist_current - data.waist_goal_1m;
      if (Math.abs(waistChangeCm) > 5) {
        toast({
          title: 'Waist Goal Warning',
          description:
            'A waist change of more than 5cm in 1 month may be unrealistic. Results are indicative.',
          variant: 'default',
          duration: 7000,
        });
      }
      const estimatedFatLossPercent = waistChangeCm * 0.5;
      const estimatedFatLossKg =
        (estimatedFatLossPercent / 100) * data.current_weight_kg;
      const calorieAdjustmentS3 = (7700 * estimatedFatLossKg) / 30;
      targetCaloriesS3 = tdee - calorieAdjustmentS3;
      console.log(targetCaloriesS3);
    }

    finalTargetCalories = Math.max(bmr + 100, Math.round(finalTargetCalories));

    const estimatedWeeklyWeightChangeKg =
      ((tdee - finalTargetCalories) * 7) / 7700;

    let proteinTargetPct = 0,
      carbTargetPct = 0,
      fatTargetPct = 0;
    if (data.primary_diet_goal === 'fat_loss') {
      proteinTargetPct = 0.35;
      carbTargetPct = 0.35;
      fatTargetPct = 0.3;
    } else if (data.primary_diet_goal === 'muscle_gain') {
      proteinTargetPct = 0.3;
      carbTargetPct = 0.5;
      fatTargetPct = 0.2;
    } else if (data.primary_diet_goal === 'recomp') {
      proteinTargetPct = 0.4;
      carbTargetPct = 0.35;
      fatTargetPct = 0.25;
    }

    const proteinCalories = finalTargetCalories * proteinTargetPct;
    const proteinGrams = proteinCalories / 4;
    const carbCalories = finalTargetCalories * carbTargetPct;
    const carbGrams = carbCalories / 4;
    const fatCalories = finalTargetCalories * fatTargetPct;
    const fatGrams = fatCalories / 9;

    const {
      protein_calories,
      carb_calories,
      fat_calories,
      current_weight_for_custom_calc,
      estimated_weekly_weight_change_kg,
      ...newPlan
    }: GlobalCalculatedTargets = {
      bmr_kcal: Math.round(bmr),
      maintenance_calories_tdee: Math.round(tdee),
      target_daily_calories: Math.round(finalTargetCalories),

      target_protein_percentage: proteinTargetPct * 100,
      target_fat_percentage: fatTargetPct * 100,
      target_carbs_percentage: carbTargetPct * 100,

      target_protein_g: proteinGrams,
      target_carbs_g: carbGrams,
      target_fat_g: fatGrams,

      estimated_weekly_weight_change_kg: estimatedWeeklyWeightChangeKg,
      protein_calories: proteinCalories,
      carb_calories: carbCalories,
      fat_calories: fatCalories,
      current_weight_for_custom_calc: data.current_weight_kg,
    };

    const { remaining_calories_carb_pct, ...newProfile } = data;

    try {
      await editProfile(newProfile, undefined, clientId);
      await editPlan(
        {
          ...newPlan,
          remaining_calories_carb_pct,
        },
        clientId
      );

      setResults({
        estimated_weekly_weight_change_kg,
        protein_calories,
        carb_calories,
        fat_calories,
        current_weight_for_custom_calc,
        ...newPlan,
      });
      toast({
        title: 'Calculation Complete',
        description: 'Your smart calorie plan has been generated and saved.',
      });
    } catch (error: any) {
      toast({
        title: 'Save Error',
        description: error,
        variant: 'destructive',
      });
    }
  }

  useEffect(
    function () {
      if (!plan || !plan?.maintenance_calories_tdee || !plan?.target_daily_calories) {
        setResults(null);
        return;
      }

      const estimated_weekly_weight_change_kg =
        ((plan.maintenance_calories_tdee! - plan.target_daily_calories!) * 7) /
        7700;

      const proteinCalories =
        (plan.target_protein_percentage! * plan.target_daily_calories!) / 100;
      const carbCalories =
        (plan.target_carbs_percentage! * plan.target_daily_calories!) / 100;
      const fatCalories =
        (plan.target_fat_percentage! * plan.target_daily_calories!) / 100;

      setResults({
        ...plan,
        estimated_weekly_weight_change_kg,
        protein_calories: proteinCalories,
        carb_calories: carbCalories,
        fat_calories: fatCalories,
      });
    },
    [plan]
  );

  return (
    <>
      <Form {...form}>
        <form onSubmit={form.handleSubmit(onSubmit)} className='space-y-8'>
          <Accordion
            type='multiple'
            defaultValue={['basic-info']}
            className='w-full'
          >
            <AccordionItem value='basic-info'>
              <AccordionTrigger className='text-xl font-semibold'>
                📋 Basic Info (Required)
              </AccordionTrigger>
              <AccordionContent className='grid md:grid-cols-2 gap-x-6 gap-y-4 pt-4 px-1'>
                <FormField
                  control={form.control}
                  name='age'
                  render={({ field }) => (
                    <FormItem>
                      <FormLabel>Age (Years)</FormLabel>
                      <FormControl>
                        <div>
                          <Input
                            type='number'
                            placeholder='e.g., 30'
                            {...field}
                            value={field.value ?? ''}
                            onChange={(e) =>
                              field.onChange(
                                e.target.value === ''
                                  ? ''
                                  : parseInt(e.target.value, 10)
                              )
                            }
                            step='1'
                            onWheel={(e) =>
                              (e.currentTarget as HTMLInputElement).blur()
                            }
                          />
                        </div>
                      </FormControl>
                      <FormMessage />
                    </FormItem>
                  )}
                />
                <FormField
                  control={form.control}
                  name='biological_sex'
                  render={({ field }) => (
                    <FormItem>
                      <FormLabel>Biological Sex</FormLabel>
                      <Select
                        value={field.value ?? ''}
                        onValueChange={(value) =>
                          value && field.onChange(value)
                        }
                      >
                        <FormControl>
                          <div>
                            <SelectTrigger>
                              <SelectValue placeholder='Select sex' />
                            </SelectTrigger>
                          </div>
                        </FormControl>
                        <SelectContent>
                          {genders.map((g) => (
                            <SelectItem key={g.value} value={g.value}>
                              {g.label}
                            </SelectItem>
                          ))}
                        </SelectContent>
                      </Select>
                      <FormMessage />
                    </FormItem>
                  )}
                />
                <FormField
                  control={form.control}
                  name='height_cm'
                  render={({ field }) => (
                    <FormItem>
                      <FormLabel>Height (cm)</FormLabel>
                      <FormControl>
                        <div>
                          <Input
                            type='number'
                            placeholder='e.g., 175'
                            {...field}
                            value={field.value ?? ''}
                            onChange={(e) =>
                              field.onChange(
                                e.target.value === ''
                                  ? ''
                                  : parseFloat(e.target.value)
                              )
                            }
                            step='0.1'
                            onWheel={(e) =>
                              (e.currentTarget as HTMLInputElement).blur()
                            }
                          />
                        </div>
                      </FormControl>
                      <FormMessage />
                    </FormItem>
                  )}
                />
                <FormField
                  control={form.control}
                  name='current_weight_kg'
                  render={({ field }) => (
                    <FormItem>
                      <FormLabel>Current Weight (kg)</FormLabel>
                      <FormControl>
                        <div>
                          <Input
                            type='number'
                            placeholder='e.g., 70'
                            {...field}
                            value={field.value ?? ''}
                            onChange={(e) =>
                              field.onChange(
                                e.target.value === ''
                                  ? ''
                                  : parseFloat(e.target.value)
                              )
                            }
                            step='0.1'
                            onWheel={(e) =>
                              (e.currentTarget as HTMLInputElement).blur()
                            }
                          />
                        </div>
                      </FormControl>
                      <FormMessage />
                    </FormItem>
                  )}
                />
                <FormField
                  control={form.control}
                  name='target_weight_1month_kg'
                  render={({ field }) => (
                    <FormItem>
                      <FormLabel>Target Weight After 1 Month (kg)</FormLabel>
                      <FormControl>
                        <div>
                          <Input
                            type='number'
                            placeholder='e.g., 68'
                            {...field}
                            value={field.value ?? ''}
                            onChange={(e) =>
                              field.onChange(
                                e.target.value === ''
                                  ? ''
                                  : parseFloat(e.target.value)
                              )
                            }
                            step='0.1'
                            onWheel={(e) =>
                              (e.currentTarget as HTMLInputElement).blur()
                            }
                          />
                        </div>
                      </FormControl>
                      <FormMessage />
                    </FormItem>
                  )}
                />
                <FormField
                  control={form.control}
                  name='long_term_goal_weight_kg'
                  render={({ field }) => (
                    <FormItem>
                      <FormLabel>
                        Long-Term Goal Weight (kg){' '}
                        <span className='text-xs text-muted-foreground'>
                          (Optional)
                        </span>
                      </FormLabel>
                      <FormControl>
                        <div>
                          <Input
                            type='number'
                            placeholder='e.g., 65'
                            {...field}
                            value={field.value ?? ''}
                            onChange={(e) =>
                              field.onChange(
                                e.target.value === ''
                                  ? ''
                                  : parseFloat(e.target.value)
                              )
                            }
                            step='0.1'
                            onWheel={(e) =>
                              (e.currentTarget as HTMLInputElement).blur()
                            }
                          />
                        </div>
                      </FormControl>
                      <FormMessage />
                    </FormItem>
                  )}
                />
                <FormField
                  control={form.control}
                  name='physical_activity_level'
                  render={({ field }) => (
                    <FormItem>
                      <FormLabel>Physical Activity Level</FormLabel>
                      <Select
                        value={field.value ?? ''}
                        onValueChange={(value) =>
                          value && field.onChange(value)
                        }
                      >
                        <FormControl>
                          <div>
                            <SelectTrigger>
                              <SelectValue placeholder='Select activity level' />
                            </SelectTrigger>
                          </div>
                        </FormControl>
                        <SelectContent>
                          {activityLevels.map((al) => (
                            <SelectItem key={al.value} value={al.value}>
                              {al.label}
                            </SelectItem>
                          ))}
                        </SelectContent>
                      </Select>
                      <FormMessage />
                    </FormItem>
                  )}
                />
                <FormField
                  control={form.control}
                  name='primary_diet_goal'
                  render={({ field }) => (
                    <FormItem>
                      <FormLabel>Diet Goal</FormLabel>
                      <Select
                        onValueChange={field.onChange}
                        value={field.value ?? ''}
                      >
                        <FormControl>
                          <div>
                            <SelectTrigger>
                              <SelectValue placeholder='Select diet goal' />
                            </SelectTrigger>
                          </div>
                        </FormControl>
                        <SelectContent>
                          {smartPlannerDietGoals.map((dg) => (
                            <SelectItem key={dg.value} value={dg.value}>
                              {dg.label}
                            </SelectItem>
                          ))}
                        </SelectContent>
                      </Select>
                      <FormMessage />
                    </FormItem>
                  )}
                />
              </AccordionContent>
            </AccordionItem>

            <AccordionItem value='body-comp'>
              <AccordionTrigger className='text-xl font-semibold'>
                💪 Body Composition (Optional)
              </AccordionTrigger>
              <AccordionContent className='space-y-1 pt-4 px-1'>
                <div className='grid grid-cols-4 gap-x-2 pb-1 border-b mb-2 text-sm font-medium text-muted-foreground'>
                  <FormLabel className='col-span-1'>Metric</FormLabel>
                  <FormLabel className='text-center'>Current (%)</FormLabel>
                  <FormLabel className='text-center'>
                    Target (1 Mth) (%)
                  </FormLabel>
                  <FormLabel className='text-center'>Ideal (%)</FormLabel>
                </div>
                {(['Body Fat', 'Muscle Mass', 'Body Water'] as const).map(
                  (metric) => {
                    const keys = {
                      'Body Fat': ['bf_current', 'bf_target', 'bf_ideal'],
                      'Muscle Mass': ['mm_current', 'mm_target', 'mm_ideal'],
                      'Body Water': ['bw_current', 'bw_target', 'bw_ideal'],
                    }[metric] as [
                      FieldPath<SmartCaloriePlannerFormValues>,
                      FieldPath<SmartCaloriePlannerFormValues>,
                      FieldPath<SmartCaloriePlannerFormValues>
                    ];
                    return (
                      <div
                        key={metric}
                        className='grid grid-cols-4 gap-x-2 items-start py-1'
                      >
                        <FormLabel className='text-sm pt-2'>{metric}</FormLabel>
                        {keys.map((key) => (
                          <FormField
                            key={key}
                            control={form.control}
                            name={key}
                            render={({ field }) => (
                              <FormItem className='text-center'>
                                <FormControl>
                                  <div>
                                    <Input
                                      type='number'
                                      placeholder='e.g., 20'
                                      {...field}
                                      value={field.value ?? ''}
                                      onChange={(e) =>
                                        field.onChange(
                                          e.target.value === ''
                                            ? ''
                                            : parseFloat(e.target.value)
                                        )
                                      }
                                      className='w-full text-center text-sm h-9'
                                      step='0.1'
                                      onWheel={(e) =>
                                        (
                                          e.currentTarget as HTMLInputElement
                                        ).blur()
                                      }
                                    />
                                  </div>
                                </FormControl>
                                <FormMessage className='text-xs text-center' />
                              </FormItem>
                            )}
                          />
                        ))}
                      </div>
                    );
                  }
                )}
              </AccordionContent>
            </AccordionItem>

            <AccordionItem value='measurements'>
              <AccordionTrigger className='text-xl font-semibold'>
                📏 Measurements (Optional)
              </AccordionTrigger>
              <AccordionContent className='space-y-1 pt-4 px-1'>
                <div className='grid grid-cols-4 gap-x-2 pb-1 border-b mb-2 text-sm font-medium text-muted-foreground'>
                  <FormLabel className='col-span-1'>Metric</FormLabel>
                  <FormLabel className='text-center'>Current (cm)</FormLabel>
                  <FormLabel className='text-center'>1-Mth Goal (cm)</FormLabel>
                  <FormLabel className='text-center'>Ideal (cm)</FormLabel>
                </div>
                {(
                  [
                    'Waist',
                    'Hips',
                    'Right Leg',
                    'Left Leg',
                    'Right Arm',
                    'Left Arm',
                  ] as const
                ).map((metric) => {
                  const keys = {
                    Waist: ['waist_current', 'waist_goal_1m', 'waist_ideal'],
                    Hips: ['hips_current', 'hips_goal_1m', 'hips_ideal'],
                    'Right Leg': [
                      'right_leg_current',
                      'right_leg_goal_1m',
                      'right_leg_ideal',
                    ],
                    'Left Leg': [
                      'left_leg_current',
                      'left_leg_goal_1m',
                      'left_leg_ideal',
                    ],
                    'Right Arm': [
                      'right_arm_current',
                      'right_arm_goal_1m',
                      'right_arm_ideal',
                    ],
                    'Left Arm': [
                      'left_arm_current',
                      'left_arm_goal_1m',
                      'left_arm_ideal',
                    ],
                  }[metric] as [
                    FieldPath<SmartCaloriePlannerFormValues>,
                    FieldPath<SmartCaloriePlannerFormValues>,
                    FieldPath<SmartCaloriePlannerFormValues>
                  ];
                  return (
                    <div
                      key={metric}
                      className='grid grid-cols-4 gap-x-2 items-start py-1'
                    >
                      <FormLabel className='text-sm pt-2'>{metric}</FormLabel>
                      {keys.map((key) => (
                        <FormField
                          key={key}
                          control={form.control}
                          name={key}
                          render={({ field }) => (
                            <FormItem className='text-center'>
                              <FormControl>
                                <div>
                                  <Input
                                    type='number'
                                    placeholder='e.g., 80'
                                    {...field}
                                    value={field.value ?? ''}
                                    onChange={(e) =>
                                      field.onChange(
                                        e.target.value === ''
                                          ? ''
                                          : parseFloat(e.target.value)
                                      )
                                    }
                                    className='w-full text-center text-sm h-9'
                                    step='0.1'
                                    onWheel={(e) =>
                                      (
                                        e.currentTarget as HTMLInputElement
                                      ).blur()
                                    }
                                  />
                                </div>
                              </FormControl>
                              <FormMessage className='text-xs text-center' />
                            </FormItem>
                          )}
                        />
                      ))}
                    </div>
                  );
                })}
              </AccordionContent>
            </AccordionItem>

            <HelpAccordion />
          </Accordion>

          <div className='flex flex-col sm:flex-row space-y-4 sm:space-y-0 sm:space-x-4 mt-8'>
            <Button
              type='submit'
              className='flex-1 text-lg py-3'
              disabled={form.formState.isSubmitting}
            >
              {' '}
              <Calculator className='mr-2 h-5 w-5' />{' '}
              {form.formState.isSubmitting
                ? 'Calculating...'
                : 'Calculate Smart Target'}{' '}
            </Button>
          </div>
          <div className='mt-4 flex justify-end'>
            <Button
              type='button'
              variant='ghost'
              onClick={handleSmartPlannerReset}
              className='text-sm'
            >
              {' '}
              <RefreshCcw className='mr-2 h-4 w-4' /> Reset Smart Planner Inputs{' '}
            </Button>
          </div>
        </form>
      </Form>

      <PlanResult results={results} />
    </>
  );
}

export default PlannerForm;<|MERGE_RESOLUTION|>--- conflicted
+++ resolved
@@ -1,12 +1,12 @@
 'use client';
 
+import { Button } from '@/components/ui/button';
 import {
   Accordion,
   AccordionContent,
   AccordionItem,
   AccordionTrigger,
 } from '@/components/ui/accordion';
-import { Button } from '@/components/ui/button';
 import {
   Form,
   FormControl,
@@ -23,40 +23,65 @@
   SelectTrigger,
   SelectValue,
 } from '@/components/ui/select';
-import { editPlan } from '@/features/profile/actions/apiUserPlan';
-import { editProfile } from '@/features/profile/actions/apiUserProfile';
-import HelpAccordion from '@/features/tools/components/calorie-planner/HelpAccordion';
-import PlanResult from '@/features/tools/components/calorie-planner/PlanResult';
+import SubmitButton from '@/components/ui/SubmitButton';
 import { useToast } from '@/hooks/use-toast';
 import {
-  activityLevels,
-  genders,
-  smartPlannerDietGoals,
-} from '@/lib/constants';
-import { calculateBMR, calculateTDEE } from '@/lib/nutrition-calculator';
-import {
-  BaseProfileData,
-  SmartCaloriePlannerFormSchema,
+  ExtendedProfileData,
   UserPlanType,
   type GlobalCalculatedTargets,
-  type SmartCaloriePlannerFormValues,
 } from '@/lib/schemas';
+import { formatNumber } from '@/lib/utils';
 import { zodResolver } from '@hookform/resolvers/zod';
 import { Calculator, RefreshCcw } from 'lucide-react';
 import { useEffect, useState } from 'react';
 import { FieldPath, useForm } from 'react-hook-form';
-
-<<<<<<< HEAD
-function PlannerForm({
-  plan,
-  profile,
-}: {
-  plan: UserPlanType | null;
-=======
+import { editProfile } from '@/features/profile/actions/apiUserProfile';
+import { editPlan } from '@/features/profile/actions/apiUserPlan';
+
+// Create a simplified form schema for the planner
+const PlannerFormSchema = {
+  age: null as number | null,
+  biological_sex: null as string | null,
+  height_cm: null as number | null,
+  current_weight_kg: null as number | null,
+  target_weight_1month_kg: null as number | null,
+  long_term_goal_weight_kg: null as number | null,
+  physical_activity_level: null as string | null,
+  primary_diet_goal: null as string | null,
+  bf_current: null as number | null,
+  bf_target: null as number | null,
+  bf_ideal: null as number | null,
+  mm_current: null as number | null,
+  mm_target: null as number | null,
+  mm_ideal: null as number | null,
+  bw_current: null as number | null,
+  bw_target: null as number | null,
+  bw_ideal: null as number | null,
+  waist_current: null as number | null,
+  waist_goal_1m: null as number | null,
+  waist_ideal: null as number | null,
+  hips_current: null as number | null,
+  hips_goal_1m: null as number | null,
+  hips_ideal: null as number | null,
+  right_leg_current: null as number | null,
+  right_leg_goal_1m: null as number | null,
+  right_leg_ideal: null as number | null,
+  left_leg_current: null as number | null,
+  left_leg_goal_1m: null as number | null,
+  left_leg_ideal: null as number | null,
+  right_arm_current: null as number | null,
+  right_arm_goal_1m: null as number | null,
+  right_arm_ideal: null as number | null,
+  left_arm_current: null as number | null,
+  left_arm_goal_1m: null as number | null,
+  left_arm_ideal: null as number | null,
+};
+
+type PlannerFormValues = typeof PlannerFormSchema;
+
 type PlannerFormProps = {
   plan: UserPlanType;
->>>>>>> 547302f6
-  profile: BaseProfileData;
+  profile: ExtendedProfileData;
   clientId?: string;
 };
 
@@ -64,9 +89,44 @@
   const { toast } = useToast();
   const [results, setResults] = useState<GlobalCalculatedTargets | null>(null);
 
-  const form = useForm<SmartCaloriePlannerFormValues>({
-    resolver: zodResolver(SmartCaloriePlannerFormSchema),
-    defaultValues: profile,
+  const form = useForm<PlannerFormValues>({
+    defaultValues: {
+      age: profile.age || null,
+      biological_sex: profile.biological_sex || null,
+      height_cm: profile.height_cm || null,
+      current_weight_kg: profile.current_weight_kg || null,
+      target_weight_1month_kg: profile.target_weight_1month_kg || null,
+      long_term_goal_weight_kg: profile.long_term_goal_weight_kg || null,
+      physical_activity_level: profile.physical_activity_level || null,
+      primary_diet_goal: profile.primary_diet_goal || null,
+      bf_current: profile.bf_current || null,
+      bf_target: profile.bf_target || null,
+      bf_ideal: profile.bf_ideal || null,
+      mm_current: profile.mm_current || null,
+      mm_target: profile.mm_target || null,
+      mm_ideal: profile.mm_ideal || null,
+      bw_current: profile.bw_current || null,
+      bw_target: profile.bw_target || null,
+      bw_ideal: profile.bw_ideal || null,
+      waist_current: profile.waist_current || null,
+      waist_goal_1m: profile.waist_goal_1m || null,
+      waist_ideal: profile.waist_ideal || null,
+      hips_current: profile.hips_current || null,
+      hips_goal_1m: profile.hips_goal_1m || null,
+      hips_ideal: profile.hips_ideal || null,
+      right_leg_current: profile.right_leg_current || null,
+      right_leg_goal_1m: profile.right_leg_goal_1m || null,
+      right_leg_ideal: profile.right_leg_ideal || null,
+      left_leg_current: profile.left_leg_current || null,
+      left_leg_goal_1m: profile.left_leg_goal_1m || null,
+      left_leg_ideal: profile.left_leg_ideal || null,
+      right_arm_current: profile.right_arm_current || null,
+      right_arm_goal_1m: profile.right_arm_goal_1m || null,
+      right_arm_ideal: profile.right_arm_ideal || null,
+      left_arm_current: profile.left_arm_current || null,
+      left_arm_goal_1m: profile.left_arm_goal_1m || null,
+      left_arm_ideal: profile.left_arm_ideal || null,
+    },
   });
 
   async function handleSmartPlannerReset() {
@@ -106,34 +166,39 @@
       left_arm_current: null,
       left_arm_goal_1m: null,
       left_arm_ideal: null,
-      custom_total_calories: null,
-      custom_protein_per_kg: null,
-      remaining_calories_carb_pct: 50,
     });
 
     setResults(null);
 
-    const {
-      custom_protein_per_kg,
-      custom_total_calories,
-      remaining_calories_carb_pct,
-      ...newProfile
-    } = form.getValues();
-
     try {
-      await editProfile(newProfile, undefined, clientId);
-      await editPlan(
-        {
-          custom_protein_per_kg,
-          custom_total_calories,
-          remaining_calories_carb_pct,
-        },
-        clientId
-      );
+      await editProfile({}, undefined, clientId);
+      await editPlan({}, clientId);
 
       toast({
         title: 'Smart Planner Reset',
         description: 'All smart planner inputs and results cleared.',
+      });
+    } catch (error: any) {
+      toast({
+        title: 'Reset Error',
+        description: error,
+        variant: 'destructive',
+      });
+    }
+  }
+
+  async function onSubmit(data: PlannerFormValues) {
+    if (!results) return;
+
+    const newProfile = { ...data };
+
+    try {
+      await editProfile(newProfile, undefined, clientId);
+      await editPlan(results, clientId);
+
+      toast({
+        title: 'Smart Planner Saved',
+        description: 'Your smart planner data has been saved successfully.',
       });
     } catch (error: any) {
       toast({
@@ -144,218 +209,89 @@
     }
   }
 
-  async function onSubmit(data: SmartCaloriePlannerFormValues) {
-    const activity = activityLevels.find(
-      (al) => al.value === data.physical_activity_level
-    );
-    if (
-      !activity ||
-      !data.physical_activity_level ||
-      !data.current_weight_kg ||
-      !data.height_cm ||
-      !data.age ||
-      !data.target_weight_1month_kg ||
-      !data.primary_diet_goal ||
-      !data.biological_sex
-    ) {
-      toast({
-        title: 'Missing Information',
-        description: 'Please fill all required basic info fields.',
-        variant: 'destructive',
-      });
-
-      return;
-    }
-
-    const bmr = calculateBMR(
-      data.biological_sex,
-      data.current_weight_kg,
-      data.height_cm,
-      data.age
-    );
-    const tdee = calculateTDEE(bmr, data.physical_activity_level);
-
-    let targetCaloriesS1: number;
-    const weightDeltaKg1M =
-      data.current_weight_kg - data.target_weight_1month_kg;
-    const calorieAdjustmentS1 = (7700 * weightDeltaKg1M) / 30;
-    targetCaloriesS1 = tdee - calorieAdjustmentS1;
-
-    if (data.primary_diet_goal === 'fat_loss') {
-      targetCaloriesS1 = Math.min(targetCaloriesS1, tdee - 200);
-      targetCaloriesS1 = Math.max(targetCaloriesS1, bmr + 200, 1200);
-    } else if (data.primary_diet_goal === 'muscle_gain') {
-      targetCaloriesS1 = Math.max(targetCaloriesS1, tdee + 150);
-    } else if (data.primary_diet_goal === 'recomp') {
-      targetCaloriesS1 = Math.min(
-        Math.max(targetCaloriesS1, tdee - 300),
-        tdee + 100
-      );
-      targetCaloriesS1 = Math.max(targetCaloriesS1, bmr + 100, 1400);
-    }
-
-    let finalTargetCalories = targetCaloriesS1;
-    let targetCaloriesS2: number | undefined = undefined;
-    let targetCaloriesS3: number | undefined = undefined;
-
-    if (
-      data.bf_current &&
-      data.bf_target &&
-      data.current_weight_kg &&
-      data.bf_current > 0 &&
-      data.bf_target > 0 &&
-      data.bf_current > data.bf_target
-    ) {
-      const fatMassLossKg =
-        data.current_weight_kg * ((data.bf_current - data.bf_target) / 100);
-      const calorieAdjustmentS2 = (7700 * fatMassLossKg) / 30;
-      targetCaloriesS2 = tdee - calorieAdjustmentS2;
-      finalTargetCalories = (finalTargetCalories + targetCaloriesS2) / 2;
-    }
-
-    if (
-      data.waist_current &&
-      data.waist_goal_1m &&
-      data.current_weight_kg &&
-      data.waist_current > 0 &&
-      data.waist_goal_1m > 0 &&
-      data.waist_current > data.waist_goal_1m
-    ) {
-      const waistChangeCm = data.waist_current - data.waist_goal_1m;
-      if (Math.abs(waistChangeCm) > 5) {
-        toast({
-          title: 'Waist Goal Warning',
-          description:
-            'A waist change of more than 5cm in 1 month may be unrealistic. Results are indicative.',
-          variant: 'default',
-          duration: 7000,
-        });
-      }
-      const estimatedFatLossPercent = waistChangeCm * 0.5;
-      const estimatedFatLossKg =
-        (estimatedFatLossPercent / 100) * data.current_weight_kg;
-      const calorieAdjustmentS3 = (7700 * estimatedFatLossKg) / 30;
-      targetCaloriesS3 = tdee - calorieAdjustmentS3;
-      console.log(targetCaloriesS3);
-    }
-
-    finalTargetCalories = Math.max(bmr + 100, Math.round(finalTargetCalories));
-
-    const estimatedWeeklyWeightChangeKg =
-      ((tdee - finalTargetCalories) * 7) / 7700;
-
-    let proteinTargetPct = 0,
-      carbTargetPct = 0,
-      fatTargetPct = 0;
-    if (data.primary_diet_goal === 'fat_loss') {
-      proteinTargetPct = 0.35;
-      carbTargetPct = 0.35;
-      fatTargetPct = 0.3;
-    } else if (data.primary_diet_goal === 'muscle_gain') {
-      proteinTargetPct = 0.3;
-      carbTargetPct = 0.5;
-      fatTargetPct = 0.2;
-    } else if (data.primary_diet_goal === 'recomp') {
-      proteinTargetPct = 0.4;
-      carbTargetPct = 0.35;
-      fatTargetPct = 0.25;
-    }
-
-    const proteinCalories = finalTargetCalories * proteinTargetPct;
-    const proteinGrams = proteinCalories / 4;
-    const carbCalories = finalTargetCalories * carbTargetPct;
-    const carbGrams = carbCalories / 4;
-    const fatCalories = finalTargetCalories * fatTargetPct;
-    const fatGrams = fatCalories / 9;
-
-    const {
-      protein_calories,
-      carb_calories,
-      fat_calories,
-      current_weight_for_custom_calc,
-      estimated_weekly_weight_change_kg,
-      ...newPlan
-    }: GlobalCalculatedTargets = {
-      bmr_kcal: Math.round(bmr),
-      maintenance_calories_tdee: Math.round(tdee),
-      target_daily_calories: Math.round(finalTargetCalories),
-
-      target_protein_percentage: proteinTargetPct * 100,
-      target_fat_percentage: fatTargetPct * 100,
-      target_carbs_percentage: carbTargetPct * 100,
-
-      target_protein_g: proteinGrams,
-      target_carbs_g: carbGrams,
-      target_fat_g: fatGrams,
-
-      estimated_weekly_weight_change_kg: estimatedWeeklyWeightChangeKg,
-      protein_calories: proteinCalories,
-      carb_calories: carbCalories,
-      fat_calories: fatCalories,
-      current_weight_for_custom_calc: data.current_weight_kg,
-    };
-
-    const { remaining_calories_carb_pct, ...newProfile } = data;
-
-    try {
-      await editProfile(newProfile, undefined, clientId);
-      await editPlan(
-        {
-          ...newPlan,
-          remaining_calories_carb_pct,
-        },
-        clientId
-      );
-
-      setResults({
-        estimated_weekly_weight_change_kg,
-        protein_calories,
-        carb_calories,
-        fat_calories,
-        current_weight_for_custom_calc,
-        ...newPlan,
-      });
-      toast({
-        title: 'Calculation Complete',
-        description: 'Your smart calorie plan has been generated and saved.',
-      });
-    } catch (error: any) {
-      toast({
-        title: 'Save Error',
-        description: error,
-        variant: 'destructive',
-      });
-    }
-  }
-
-  useEffect(
-    function () {
-      if (!plan || !plan?.maintenance_calories_tdee || !plan?.target_daily_calories) {
+  // Calculate results based on form data
+  useEffect(() => {
+    const formValues = form.getValues();
+    const { age, biological_sex, height_cm, current_weight_kg, physical_activity_level, primary_diet_goal } = formValues;
+
+    if (!age || !biological_sex || !height_cm || !current_weight_kg || !physical_activity_level || !primary_diet_goal) {
         setResults(null);
         return;
       }
 
-      const estimated_weekly_weight_change_kg =
-        ((plan.maintenance_calories_tdee! - plan.target_daily_calories!) * 7) /
-        7700;
-
-      const proteinCalories =
-        (plan.target_protein_percentage! * plan.target_daily_calories!) / 100;
-      const carbCalories =
-        (plan.target_carbs_percentage! * plan.target_daily_calories!) / 100;
-      const fatCalories =
-        (plan.target_fat_percentage! * plan.target_daily_calories!) / 100;
+    // Basic BMR calculation (Mifflin-St Jeor Equation)
+    let bmr = 0;
+    if (biological_sex === 'male') {
+      bmr = 10 * current_weight_kg + 6.25 * height_cm - 5 * age + 5;
+    } else {
+      bmr = 10 * current_weight_kg + 6.25 * height_cm - 5 * age - 161;
+    }
+
+    // Activity multiplier
+    let activityMultiplier = 1.2; // sedentary
+    switch (physical_activity_level) {
+      case 'light':
+        activityMultiplier = 1.375;
+        break;
+      case 'moderate':
+        activityMultiplier = 1.55;
+        break;
+      case 'active':
+        activityMultiplier = 1.725;
+        break;
+      case 'very_active':
+        activityMultiplier = 1.9;
+        break;
+    }
+
+    const tdee = bmr * activityMultiplier;
+
+    // Calculate target calories based on goal
+    let targetCalories = tdee;
+    if (primary_diet_goal === 'fat_loss') {
+      targetCalories = tdee - 500;
+    } else if (primary_diet_goal === 'muscle_gain') {
+      targetCalories = tdee + 300;
+    }
+
+    // Calculate macro distribution
+    let proteinPct = 0.3;
+    let carbPct = 0.4;
+    let fatPct = 0.3;
+
+    if (primary_diet_goal === 'fat_loss') {
+      proteinPct = 0.35;
+      carbPct = 0.35;
+      fatPct = 0.3;
+    } else if (primary_diet_goal === 'muscle_gain') {
+      proteinPct = 0.3;
+      carbPct = 0.5;
+      fatPct = 0.2;
+    }
+
+    const proteinGrams = (targetCalories * proteinPct) / 4;
+    const carbGrams = (targetCalories * carbPct) / 4;
+    const fatGrams = (targetCalories * fatPct) / 9;
+
+    const estimated_weekly_weight_change_kg = ((tdee - targetCalories) * 7) / 7700;
 
       setResults({
-        ...plan,
+      bmr_kcal: bmr,
+      maintenance_calories_tdee: tdee,
+      target_daily_calories: targetCalories,
+      target_protein_g: proteinGrams,
+      protein_calories: proteinGrams * 4,
+      target_protein_percentage: proteinPct * 100,
+      target_carbs_g: carbGrams,
+      carb_calories: carbGrams * 4,
+      target_carbs_percentage: carbPct * 100,
+      target_fat_g: fatGrams,
+      fat_calories: fatGrams * 9,
+      target_fat_percentage: fatPct * 100,
+      current_weight_for_custom_calc: current_weight_kg,
         estimated_weekly_weight_change_kg,
-        protein_calories: proteinCalories,
-        carb_calories: carbCalories,
-        fat_calories: fatCalories,
       });
-    },
-    [plan]
-  );
+  }, [form.watch()]);
 
   return (
     <>
@@ -367,8 +303,8 @@
             className='w-full'
           >
             <AccordionItem value='basic-info'>
-              <AccordionTrigger className='text-xl font-semibold'>
-                📋 Basic Info (Required)
+              <AccordionTrigger className='text-lg font-semibold'>
+                Basic Information
               </AccordionTrigger>
               <AccordionContent className='grid md:grid-cols-2 gap-x-6 gap-y-4 pt-4 px-1'>
                 <FormField
@@ -376,27 +312,21 @@
                   name='age'
                   render={({ field }) => (
                     <FormItem>
-                      <FormLabel>Age (Years)</FormLabel>
+                      <FormLabel>Age</FormLabel>
                       <FormControl>
-                        <div>
                           <Input
                             type='number'
-                            placeholder='e.g., 30'
+                          placeholder='Enter your age'
                             {...field}
                             value={field.value ?? ''}
                             onChange={(e) =>
                               field.onChange(
                                 e.target.value === ''
-                                  ? ''
+                                ? null
                                   : parseInt(e.target.value, 10)
                               )
                             }
-                            step='1'
-                            onWheel={(e) =>
-                              (e.currentTarget as HTMLInputElement).blur()
-                            }
                           />
-                        </div>
                       </FormControl>
                       <FormMessage />
                     </FormItem>
@@ -409,24 +339,17 @@
                     <FormItem>
                       <FormLabel>Biological Sex</FormLabel>
                       <Select
-                        value={field.value ?? ''}
-                        onValueChange={(value) =>
-                          value && field.onChange(value)
-                        }
+                        onValueChange={field.onChange}
+                        defaultValue={field.value || undefined}
                       >
                         <FormControl>
-                          <div>
                             <SelectTrigger>
-                              <SelectValue placeholder='Select sex' />
+                            <SelectValue placeholder='Select biological sex' />
                             </SelectTrigger>
-                          </div>
                         </FormControl>
                         <SelectContent>
-                          {genders.map((g) => (
-                            <SelectItem key={g.value} value={g.value}>
-                              {g.label}
-                            </SelectItem>
-                          ))}
+                          <SelectItem value='male'>Male</SelectItem>
+                          <SelectItem value='female'>Female</SelectItem>
                         </SelectContent>
                       </Select>
                       <FormMessage />
@@ -440,25 +363,19 @@
                     <FormItem>
                       <FormLabel>Height (cm)</FormLabel>
                       <FormControl>
-                        <div>
                           <Input
                             type='number'
-                            placeholder='e.g., 175'
+                          placeholder='Enter height in cm'
                             {...field}
                             value={field.value ?? ''}
                             onChange={(e) =>
                               field.onChange(
                                 e.target.value === ''
-                                  ? ''
-                                  : parseFloat(e.target.value)
+                                ? null
+                                : parseInt(e.target.value, 10)
                               )
                             }
-                            step='0.1'
-                            onWheel={(e) =>
-                              (e.currentTarget as HTMLInputElement).blur()
-                            }
                           />
-                        </div>
                       </FormControl>
                       <FormMessage />
                     </FormItem>
@@ -471,25 +388,20 @@
                     <FormItem>
                       <FormLabel>Current Weight (kg)</FormLabel>
                       <FormControl>
-                        <div>
                           <Input
                             type='number'
-                            placeholder='e.g., 70'
+                          step='0.1'
+                          placeholder='Enter current weight'
                             {...field}
                             value={field.value ?? ''}
                             onChange={(e) =>
                               field.onChange(
                                 e.target.value === ''
-                                  ? ''
+                                ? null
                                   : parseFloat(e.target.value)
                               )
                             }
-                            step='0.1'
-                            onWheel={(e) =>
-                              (e.currentTarget as HTMLInputElement).blur()
-                            }
                           />
-                        </div>
                       </FormControl>
                       <FormMessage />
                     </FormItem>
@@ -500,27 +412,22 @@
                   name='target_weight_1month_kg'
                   render={({ field }) => (
                     <FormItem>
-                      <FormLabel>Target Weight After 1 Month (kg)</FormLabel>
+                      <FormLabel>1-Month Goal Weight (kg)</FormLabel>
                       <FormControl>
-                        <div>
                           <Input
                             type='number'
-                            placeholder='e.g., 68'
+                          step='0.1'
+                          placeholder='Enter 1-month goal weight'
                             {...field}
                             value={field.value ?? ''}
                             onChange={(e) =>
                               field.onChange(
                                 e.target.value === ''
-                                  ? ''
+                                ? null
                                   : parseFloat(e.target.value)
                               )
                             }
-                            step='0.1'
-                            onWheel={(e) =>
-                              (e.currentTarget as HTMLInputElement).blur()
-                            }
                           />
-                        </div>
                       </FormControl>
                       <FormMessage />
                     </FormItem>
@@ -531,32 +438,22 @@
                   name='long_term_goal_weight_kg'
                   render={({ field }) => (
                     <FormItem>
-                      <FormLabel>
-                        Long-Term Goal Weight (kg){' '}
-                        <span className='text-xs text-muted-foreground'>
-                          (Optional)
-                        </span>
-                      </FormLabel>
+                      <FormLabel>Long-term Goal Weight (kg)</FormLabel>
                       <FormControl>
-                        <div>
                           <Input
                             type='number'
-                            placeholder='e.g., 65'
+                          step='0.1'
+                          placeholder='Enter long-term goal weight'
                             {...field}
                             value={field.value ?? ''}
                             onChange={(e) =>
                               field.onChange(
                                 e.target.value === ''
-                                  ? ''
+                                ? null
                                   : parseFloat(e.target.value)
                               )
                             }
-                            step='0.1'
-                            onWheel={(e) =>
-                              (e.currentTarget as HTMLInputElement).blur()
-                            }
                           />
-                        </div>
                       </FormControl>
                       <FormMessage />
                     </FormItem>
@@ -569,24 +466,20 @@
                     <FormItem>
                       <FormLabel>Physical Activity Level</FormLabel>
                       <Select
-                        value={field.value ?? ''}
-                        onValueChange={(value) =>
-                          value && field.onChange(value)
-                        }
+                        onValueChange={field.onChange}
+                        defaultValue={field.value || undefined}
                       >
                         <FormControl>
-                          <div>
                             <SelectTrigger>
                               <SelectValue placeholder='Select activity level' />
                             </SelectTrigger>
-                          </div>
                         </FormControl>
                         <SelectContent>
-                          {activityLevels.map((al) => (
-                            <SelectItem key={al.value} value={al.value}>
-                              {al.label}
-                            </SelectItem>
-                          ))}
+                          <SelectItem value='sedentary'>Sedentary</SelectItem>
+                          <SelectItem value='light'>Light</SelectItem>
+                          <SelectItem value='moderate'>Moderate</SelectItem>
+                          <SelectItem value='active'>Active</SelectItem>
+                          <SelectItem value='very_active'>Very Active</SelectItem>
                         </SelectContent>
                       </Select>
                       <FormMessage />
@@ -598,24 +491,20 @@
                   name='primary_diet_goal'
                   render={({ field }) => (
                     <FormItem>
-                      <FormLabel>Diet Goal</FormLabel>
+                      <FormLabel>Primary Diet Goal</FormLabel>
                       <Select
                         onValueChange={field.onChange}
-                        value={field.value ?? ''}
+                        defaultValue={field.value || undefined}
                       >
                         <FormControl>
-                          <div>
                             <SelectTrigger>
                               <SelectValue placeholder='Select diet goal' />
                             </SelectTrigger>
-                          </div>
                         </FormControl>
                         <SelectContent>
-                          {smartPlannerDietGoals.map((dg) => (
-                            <SelectItem key={dg.value} value={dg.value}>
-                              {dg.label}
-                            </SelectItem>
-                          ))}
+                          <SelectItem value='fat_loss'>Fat Loss</SelectItem>
+                          <SelectItem value='muscle_gain'>Muscle Gain</SelectItem>
+                          <SelectItem value='maintenance'>Maintenance</SelectItem>
                         </SelectContent>
                       </Select>
                       <FormMessage />
@@ -625,207 +514,219 @@
               </AccordionContent>
             </AccordionItem>
 
-            <AccordionItem value='body-comp'>
-              <AccordionTrigger className='text-xl font-semibold'>
-                💪 Body Composition (Optional)
+            {/* Body Composition Section */}
+            <AccordionItem value='body-composition'>
+              <AccordionTrigger className='text-lg font-semibold'>
+                Body Composition
               </AccordionTrigger>
-              <AccordionContent className='space-y-1 pt-4 px-1'>
-                <div className='grid grid-cols-4 gap-x-2 pb-1 border-b mb-2 text-sm font-medium text-muted-foreground'>
-                  <FormLabel className='col-span-1'>Metric</FormLabel>
-                  <FormLabel className='text-center'>Current (%)</FormLabel>
-                  <FormLabel className='text-center'>
-                    Target (1 Mth) (%)
-                  </FormLabel>
-                  <FormLabel className='text-center'>Ideal (%)</FormLabel>
-                </div>
-                {(['Body Fat', 'Muscle Mass', 'Body Water'] as const).map(
-                  (metric) => {
-                    const keys = {
-                      'Body Fat': ['bf_current', 'bf_target', 'bf_ideal'],
-                      'Muscle Mass': ['mm_current', 'mm_target', 'mm_ideal'],
-                      'Body Water': ['bw_current', 'bw_target', 'bw_ideal'],
-                    }[metric] as [
-                      FieldPath<SmartCaloriePlannerFormValues>,
-                      FieldPath<SmartCaloriePlannerFormValues>,
-                      FieldPath<SmartCaloriePlannerFormValues>
-                    ];
-                    return (
-                      <div
-                        key={metric}
-                        className='grid grid-cols-4 gap-x-2 items-start py-1'
-                      >
-                        <FormLabel className='text-sm pt-2'>{metric}</FormLabel>
-                        {keys.map((key) => (
+              <AccordionContent className='grid md:grid-cols-3 gap-x-6 gap-y-4 pt-4 px-1'>
+                {Object.entries({
+                  bf_current: 'Current Body Fat %',
+                  bf_target: 'Target Body Fat %',
+                  bf_ideal: 'Ideal Body Fat %',
+                  mm_current: 'Current Muscle Mass %',
+                  mm_target: 'Target Muscle Mass %',
+                  mm_ideal: 'Ideal Muscle Mass %',
+                  bw_current: 'Current Bone Weight %',
+                  bw_target: 'Target Bone Weight %',
+                  bw_ideal: 'Ideal Bone Weight %',
+                }).map(([key, label]) => (
                           <FormField
                             key={key}
                             control={form.control}
-                            name={key}
+                    name={key as keyof PlannerFormValues}
                             render={({ field }) => (
                               <FormItem className='text-center'>
+                        <FormLabel className='text-sm'>{label}</FormLabel>
                                 <FormControl>
-                                  <div>
                                     <Input
                                       type='number'
-                                      placeholder='e.g., 20'
+                            step='0.1'
+                            placeholder='0.0'
                                       {...field}
                                       value={field.value ?? ''}
                                       onChange={(e) =>
                                         field.onChange(
                                           e.target.value === ''
-                                            ? ''
+                                  ? null
                                             : parseFloat(e.target.value)
                                         )
                                       }
-                                      className='w-full text-center text-sm h-9'
-                                      step='0.1'
-                                      onWheel={(e) =>
-                                        (
-                                          e.currentTarget as HTMLInputElement
-                                        ).blur()
-                                      }
                                     />
-                                  </div>
                                 </FormControl>
-                                <FormMessage className='text-xs text-center' />
+                        <FormMessage />
                               </FormItem>
                             )}
                           />
                         ))}
-                      </div>
-                    );
-                  }
-                )}
               </AccordionContent>
             </AccordionItem>
 
+            {/* Measurements Section */}
             <AccordionItem value='measurements'>
-              <AccordionTrigger className='text-xl font-semibold'>
-                📏 Measurements (Optional)
+              <AccordionTrigger className='text-lg font-semibold'>
+                Body Measurements
               </AccordionTrigger>
-              <AccordionContent className='space-y-1 pt-4 px-1'>
-                <div className='grid grid-cols-4 gap-x-2 pb-1 border-b mb-2 text-sm font-medium text-muted-foreground'>
-                  <FormLabel className='col-span-1'>Metric</FormLabel>
-                  <FormLabel className='text-center'>Current (cm)</FormLabel>
-                  <FormLabel className='text-center'>1-Mth Goal (cm)</FormLabel>
-                  <FormLabel className='text-center'>Ideal (cm)</FormLabel>
-                </div>
-                {(
-                  [
-                    'Waist',
-                    'Hips',
-                    'Right Leg',
-                    'Left Leg',
-                    'Right Arm',
-                    'Left Arm',
-                  ] as const
-                ).map((metric) => {
-                  const keys = {
-                    Waist: ['waist_current', 'waist_goal_1m', 'waist_ideal'],
-                    Hips: ['hips_current', 'hips_goal_1m', 'hips_ideal'],
-                    'Right Leg': [
-                      'right_leg_current',
-                      'right_leg_goal_1m',
-                      'right_leg_ideal',
-                    ],
-                    'Left Leg': [
-                      'left_leg_current',
-                      'left_leg_goal_1m',
-                      'left_leg_ideal',
-                    ],
-                    'Right Arm': [
-                      'right_arm_current',
-                      'right_arm_goal_1m',
-                      'right_arm_ideal',
-                    ],
-                    'Left Arm': [
-                      'left_arm_current',
-                      'left_arm_goal_1m',
-                      'left_arm_ideal',
-                    ],
-                  }[metric] as [
-                    FieldPath<SmartCaloriePlannerFormValues>,
-                    FieldPath<SmartCaloriePlannerFormValues>,
-                    FieldPath<SmartCaloriePlannerFormValues>
-                  ];
-                  return (
-                    <div
-                      key={metric}
-                      className='grid grid-cols-4 gap-x-2 items-start py-1'
-                    >
-                      <FormLabel className='text-sm pt-2'>{metric}</FormLabel>
-                      {keys.map((key) => (
+              <AccordionContent className='grid md:grid-cols-3 gap-x-6 gap-y-4 pt-4 px-1'>
+                {Object.entries({
+                  waist_current: 'Current Waist (cm)',
+                  waist_goal_1m: '1-Month Waist Goal (cm)',
+                  waist_ideal: 'Ideal Waist (cm)',
+                  hips_current: 'Current Hips (cm)',
+                  hips_goal_1m: '1-Month Hips Goal (cm)',
+                  hips_ideal: 'Ideal Hips (cm)',
+                  right_leg_current: 'Current Right Leg (cm)',
+                  right_leg_goal_1m: '1-Month Right Leg Goal (cm)',
+                  right_leg_ideal: 'Ideal Right Leg (cm)',
+                  left_leg_current: 'Current Left Leg (cm)',
+                  left_leg_goal_1m: '1-Month Left Leg Goal (cm)',
+                  left_leg_ideal: 'Ideal Left Leg (cm)',
+                  right_arm_current: 'Current Right Arm (cm)',
+                  right_arm_goal_1m: '1-Month Right Arm Goal (cm)',
+                  right_arm_ideal: 'Ideal Right Arm (cm)',
+                  left_arm_current: 'Current Left Arm (cm)',
+                  left_arm_goal_1m: '1-Month Left Arm Goal (cm)',
+                  left_arm_ideal: 'Ideal Left Arm (cm)',
+                }).map(([key, label]) => (
                         <FormField
                           key={key}
                           control={form.control}
-                          name={key}
+                    name={key as keyof PlannerFormValues}
                           render={({ field }) => (
                             <FormItem className='text-center'>
+                        <FormLabel className='text-sm'>{label}</FormLabel>
                               <FormControl>
-                                <div>
                                   <Input
                                     type='number'
-                                    placeholder='e.g., 80'
+                            step='0.1'
+                            placeholder='0.0'
                                     {...field}
                                     value={field.value ?? ''}
                                     onChange={(e) =>
                                       field.onChange(
                                         e.target.value === ''
-                                          ? ''
+                                  ? null
                                           : parseFloat(e.target.value)
                                       )
                                     }
-                                    className='w-full text-center text-sm h-9'
-                                    step='0.1'
-                                    onWheel={(e) =>
-                                      (
-                                        e.currentTarget as HTMLInputElement
-                                      ).blur()
-                                    }
                                   />
-                                </div>
                               </FormControl>
-                              <FormMessage className='text-xs text-center' />
+                        <FormMessage />
                             </FormItem>
                           )}
                         />
                       ))}
-                    </div>
-                  );
-                })}
               </AccordionContent>
             </AccordionItem>
-
-            <HelpAccordion />
           </Accordion>
 
-          <div className='flex flex-col sm:flex-row space-y-4 sm:space-y-0 sm:space-x-4 mt-8'>
+          {/* Results Display */}
+          {results && (
+            <div className='space-y-6'>
+              <div className='text-center'>
+                <h3 className='text-lg font-semibold mb-4'>
+                  Calculated Results
+                </h3>
+              </div>
+              <div className='grid md:grid-cols-2 lg:grid-cols-4 gap-4'>
+                <div className='p-4 border rounded-lg'>
+                  <div className='text-sm text-muted-foreground'>BMR</div>
+                  <div className='text-2xl font-bold'>
+                    {formatNumber(results.bmr_kcal || 0, {
+                      maximumFractionDigits: 0,
+                    })}{' '}
+                    kcal
+                  </div>
+                </div>
+                <div className='p-4 border rounded-lg'>
+                  <div className='text-sm text-muted-foreground'>TDEE</div>
+                  <div className='text-2xl font-bold'>
+                    {formatNumber(results.maintenance_calories_tdee || 0, {
+                      maximumFractionDigits: 0,
+                    })}{' '}
+                    kcal
+                  </div>
+                </div>
+                <div className='p-4 border rounded-lg'>
+                  <div className='text-sm text-muted-foreground'>
+                    Target Calories
+                  </div>
+                  <div className='text-2xl font-bold'>
+                    {formatNumber(results.target_daily_calories || 0, {
+                      maximumFractionDigits: 0,
+                    })}{' '}
+                    kcal
+                  </div>
+                </div>
+                <div className='p-4 border rounded-lg'>
+                  <div className='text-sm text-muted-foreground'>
+                    Weekly Weight Change
+                  </div>
+                  <div className='text-2xl font-bold'>
+                    {formatNumber(results.estimated_weekly_weight_change_kg || 0, {
+                      maximumFractionDigits: 2,
+                    })}{' '}
+                    kg
+                  </div>
+                </div>
+              </div>
+              <div className='grid md:grid-cols-3 gap-4'>
+                <div className='p-4 border rounded-lg'>
+                  <div className='text-sm text-muted-foreground'>Protein</div>
+                  <div className='text-xl font-bold'>
+                    {formatNumber(results.target_protein_g || 0, {
+                      maximumFractionDigits: 1,
+                    })}{' '}
+                    g ({formatNumber(results.target_protein_percentage || 0, {
+                      maximumFractionDigits: 0,
+                    })}%)
+                  </div>
+                </div>
+                <div className='p-4 border rounded-lg'>
+                  <div className='text-sm text-muted-foreground'>Carbs</div>
+                  <div className='text-xl font-bold'>
+                    {formatNumber(results.target_carbs_g || 0, {
+                      maximumFractionDigits: 1,
+                    })}{' '}
+                    g ({formatNumber(results.target_carbs_percentage || 0, {
+                      maximumFractionDigits: 0,
+                    })}%)
+                  </div>
+                </div>
+                <div className='p-4 border rounded-lg'>
+                  <div className='text-sm text-muted-foreground'>Fat</div>
+                  <div className='text-xl font-bold'>
+                    {formatNumber(results.target_fat_g || 0, {
+                      maximumFractionDigits: 1,
+                    })}{' '}
+                    g ({formatNumber(results.target_fat_percentage || 0, {
+                      maximumFractionDigits: 0,
+                    })}%)
+                  </div>
+                </div>
+              </div>
+            </div>
+          )}
+
+                    <div className='flex justify-end gap-2'>
+            <Button
+              type='button'
+              variant='outline'
+              onClick={handleSmartPlannerReset}
+            >
+              <RefreshCcw className='h-4 w-4' />
+              Reset
+            </Button>
             <Button
               type='submit'
-              className='flex-1 text-lg py-3'
-              disabled={form.formState.isSubmitting}
+              disabled={!results}
             >
-              {' '}
-              <Calculator className='mr-2 h-5 w-5' />{' '}
-              {form.formState.isSubmitting
-                ? 'Calculating...'
-                : 'Calculate Smart Target'}{' '}
-            </Button>
-          </div>
-          <div className='mt-4 flex justify-end'>
-            <Button
-              type='button'
-              variant='ghost'
-              onClick={handleSmartPlannerReset}
-              className='text-sm'
-            >
-              {' '}
-              <RefreshCcw className='mr-2 h-4 w-4' /> Reset Smart Planner Inputs{' '}
+              <Calculator className='h-4 w-4' />
+              Save Results
             </Button>
           </div>
         </form>
       </Form>
-
-      <PlanResult results={results} />
     </>
   );
 }
