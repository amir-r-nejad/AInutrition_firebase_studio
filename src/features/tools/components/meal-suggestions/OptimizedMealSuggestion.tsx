--- conflicted
+++ resolved
@@ -60,42 +60,6 @@
   return { cal: 100, prot: 5, carb: 15, fat: 3 };
 }
 
-// Import the getFallbackNutrition function for helper ingredients
-function getFallbackNutrition(ingredientName: string) {
-  const NUTRITION_FALLBACKS: Record<string, { cal: number; prot: number; carb: number; fat: number }> = {
-    "greek yogurt": { cal: 59, prot: 10, carb: 3.6, fat: 0.4 },
-    "greek yogurt non-fat": { cal: 59, prot: 10, carb: 3.6, fat: 0.4 },
-    "chicken breast": { cal: 165, prot: 31, carb: 0, fat: 3.6 },
-    "egg white": { cal: 52, prot: 10.9, carb: 1.1, fat: 0.2 },
-    "white rice raw": { cal: 365, prot: 7.1, carb: 80, fat: 0.7 },
-    "brown rice raw": { cal: 370, prot: 7.9, carb: 77, fat: 2.9 },
-    "pasta raw": { cal: 371, prot: 13, carb: 75, fat: 1.5 },
-    "broccoli raw": { cal: 34, prot: 2.8, carb: 7.0, fat: 0.4 },
-    "spinach": { cal: 23, prot: 2.9, carb: 3.6, fat: 0.4 },
-    "cucumber raw": { cal: 16, prot: 0.7, carb: 3.6, fat: 0.1 },
-    "olive oil": { cal: 884, prot: 0, carb: 0, fat: 100 },
-    "avocado": { cal: 160, prot: 2, carb: 8.5, fat: 14.7 },
-    "sweet potato raw": { cal: 86, prot: 1.6, carb: 20.1, fat: 0.1 },
-  };
-
-  const name = ingredientName.toLowerCase().trim();
-
-  // Try exact match first
-  if (NUTRITION_FALLBACKS[name]) {
-    return NUTRITION_FALLBACKS[name];
-  }
-
-  // Try partial matches
-  for (const [key, value] of Object.entries(NUTRITION_FALLBACKS)) {
-    if (name.includes(key) || key.includes(name)) {
-      return value;
-    }
-  }
-
-  // Default fallback
-  return { cal: 100, prot: 5, carb: 15, fat: 3 };
-}
-
 interface OptimizedMealSuggestionProps {
   originalSuggestion: any;
   targetMacros: any;
@@ -112,15 +76,12 @@
   const [optimizedMeal, setOptimizedMeal] = useState<any>(null);
   const [optimizationResult, setOptimizationResult] = useState<any>(null);
   const { toast } = useToast();
-<<<<<<< HEAD
 
   // استفاده از hook برای مدیریت آخرین نتیجه
   const { lastResult, saveResult, clearResult } = useLastOptimizationResult(
     "meal-suggestion",
     "meal-suggestion",
   );
-=======
->>>>>>> c03cbc54
 
   const handleOptimize = async () => {
     console.log("🔍 handleOptimize called!");
@@ -149,11 +110,7 @@
       console.log("🚀 Calling optimizeMeal...");
       let result: any;
       try {
-<<<<<<< HEAD
         const mealName = targetMacros.mealName || "snack";
-=======
-        const mealName = targetMacros.mealName || 'snack';
->>>>>>> c03cbc54
         result = optimizeMeal(ingredients, targets, mealName);
         console.log("✅ Optimization result:", result);
       } catch (error) {
@@ -172,35 +129,24 @@
         const allIngredients = [...ingredients];
 
         // Add any helpers that appear in the result but weren't in original ingredients
-<<<<<<< HEAD
         Object.keys(result.ingredients).forEach((ingredientName) => {
           const exists = allIngredients.find(
             (ing) =>
               ing.name.toLowerCase().trim() ===
               ingredientName.toLowerCase().trim(),
-=======
-        Object.keys(result.ingredients).forEach(ingredientName => {
-          const exists = allIngredients.find(ing => 
-            ing.name.toLowerCase().trim() === ingredientName.toLowerCase().trim()
->>>>>>> c03cbc54
           );
 
           if (!exists) {
             // This is a helper ingredient, add it with fallback nutrition
-<<<<<<< HEAD
             console.log(
               `🆘 Adding helper ingredient to conversion: ${ingredientName}`,
             );
-=======
-            console.log(`🆘 Adding helper ingredient to conversion: ${ingredientName}`);
->>>>>>> c03cbc54
             const helperNutrition = getFallbackNutrition(ingredientName);
             allIngredients.push({
               name: ingredientName,
               cal: helperNutrition.cal / 100,
               prot: helperNutrition.prot / 100,
               carb: helperNutrition.carb / 100,
-<<<<<<< HEAD
               fat: helperNutrition.fat / 100,
             });
           }
@@ -210,14 +156,6 @@
           "🧮 All ingredients for conversion:",
           allIngredients.map((i) => i.name),
         );
-=======
-              fat: helperNutrition.fat / 100
-            });
-          }
-        });
-
-        console.log("🧮 All ingredients for conversion:", allIngredients.map(i => i.name));
->>>>>>> c03cbc54
 
         const optimized = convertOptimizationToMeal(
           originalSuggestion,
@@ -320,15 +258,12 @@
             )}
           </Button>
 
-<<<<<<< HEAD
           {/* نمایش آخرین نتیجه */}
           <LastOptimizationResult
             lastResult={lastResult}
             onClear={clearResult}
           />
 
-=======
->>>>>>> c03cbc54
           {targetMacros && (
             <div className="mb-4">
               <h4 className="font-medium text-md mb-2 text-primary">
@@ -359,12 +294,8 @@
             </CardTitle>
             <CardDescription className="text-sm">
               Meal has been optimized to match your exact macro targets using
-<<<<<<< HEAD
               advanced genetic algorithm with intelligent helper ingredient
               selection for precise macro achievement.
-=======
-              advanced genetic algorithm with intelligent helper ingredient selection for precise macro achievement.
->>>>>>> c03cbc54
             </CardDescription>
           </CardHeader>
           <CardContent>
@@ -420,7 +351,6 @@
                           0.02
                             ? "bg-green-100 text-green-800"
                             : Math.abs(
-<<<<<<< HEAD
                                   optimizedMeal.totalCalories -
                                     targetMacros.calories,
                                 ) /
@@ -434,18 +364,6 @@
                         {Math.abs(
                           optimizedMeal.totalCalories - targetMacros.calories,
                         ) <= 1 && " ✓"}
-=======
-                                optimizedMeal.totalCalories - targetMacros.calories,
-                              ) /
-                                targetMacros.calories <=
-                              0.05
-                            ? "bg-yellow-100 text-yellow-800"
-                            : "bg-red-100 text-red-800"
-                        }
-                      >
-                        Calories: {optimizedMeal.totalCalories} kcal
-                        {Math.abs(optimizedMeal.totalCalories - targetMacros.calories) <= 1 && " ✓"}
->>>>>>> c03cbc54
                       </Badge>
                       <Badge
                         variant="secondary"
@@ -457,7 +375,6 @@
                           0.02
                             ? "bg-green-100 text-green-800"
                             : Math.abs(
-<<<<<<< HEAD
                                   optimizedMeal.totalProtein -
                                     targetMacros.protein,
                                 ) /
@@ -471,18 +388,6 @@
                         {Math.abs(
                           optimizedMeal.totalProtein - targetMacros.protein,
                         ) <= 0.5 && " ✓"}
-=======
-                                optimizedMeal.totalProtein - targetMacros.protein,
-                              ) /
-                                targetMacros.protein <=
-                              0.05
-                            ? "bg-yellow-100 text-yellow-800"
-                            : "bg-red-100 text-red-800"
-                        }
-                      >
-                        Protein: {optimizedMeal.totalProtein}g
-                        {Math.abs(optimizedMeal.totalProtein - targetMacros.protein) <= 0.5 && " ✓"}
->>>>>>> c03cbc54
                       </Badge>
                       <Badge
                         variant="secondary"
@@ -494,7 +399,6 @@
                           0.02
                             ? "bg-green-100 text-green-800"
                             : Math.abs(
-<<<<<<< HEAD
                                   optimizedMeal.totalCarbs - targetMacros.carbs,
                                 ) /
                                   targetMacros.carbs <=
@@ -507,18 +411,6 @@
                         {Math.abs(
                           optimizedMeal.totalCarbs - targetMacros.carbs,
                         ) <= 0.5 && " ✓"}
-=======
-                                optimizedMeal.totalCarbs - targetMacros.carbs,
-                              ) /
-                                targetMacros.carbs <=
-                              0.05
-                            ? "bg-yellow-100 text-yellow-800"
-                            : "bg-red-100 text-red-800"
-                        }
-                      >
-                        Carbs: {optimizedMeal.totalCarbs}g
-                        {Math.abs(optimizedMeal.totalCarbs - targetMacros.carbs) <= 0.5 && " ✓"}
->>>>>>> c03cbc54
                       </Badge>
                       <Badge
                         variant="secondary"
@@ -527,7 +419,6 @@
                             targetMacros.fat <=
                           0.02
                             ? "bg-green-100 text-green-800"
-<<<<<<< HEAD
                             : Math.abs(
                                   optimizedMeal.totalFat - targetMacros.fat,
                                 ) /
@@ -540,17 +431,6 @@
                         Fat: {optimizedMeal.totalFat}g
                         {Math.abs(optimizedMeal.totalFat - targetMacros.fat) <=
                           0.5 && " ✓"}
-=======
-                            : Math.abs(optimizedMeal.totalFat - targetMacros.fat) /
-                                targetMacros.fat <=
-                              0.05
-                            ? "bg-yellow-100 text-yellow-800"
-                            : "bg-red-100 text-red-800"
-                        }
-                      >
-                        Fat: {optimizedMeal.totalFat}g
-                        {Math.abs(optimizedMeal.totalFat - targetMacros.fat) <= 0.5 && " ✓"}
->>>>>>> c03cbc54
                       </Badge>
                     </div>
                   </div>
@@ -624,4 +504,6 @@
   );
 };
 
+export default OptimizedMealSuggestion;
+
 export default OptimizedMealSuggestion;