'use server';

import { createClient } from '@/lib/supabase/server';
import { UserAttributes } from '@supabase/supabase-js';
import { revalidatePath } from 'next/cache';
import { editPlan } from './apiUserPlan';

export async function editProfile(
  newProfile: any,
  newUser?: UserAttributes,
  userId?: string
) {
  try {
    const supabase = await createClient();

    let targetUserId;

    if (userId) targetUserId = userId;
    else {
      const {
        data: { user },
        error: authError,
      } = await supabase.auth.getUser();

      if (authError)
        throw new Error(`Authentication error: ${authError.message}`);
      if (!user) throw new Error('Unauthorized access!');

      targetUserId = user.id;
    }

    // Filter out null, undefined, and empty string values to prevent enum validation errors
    const filteredProfile = Object.entries(newProfile).reduce((acc, [key, value]) => {
      if (value !== null && value !== undefined && value !== '') {
        acc[key] = value;
      }
      return acc;
    }, {} as Record<string, any>);

    const { error } = await supabase
      .from('profile')
<<<<<<< HEAD
      .upsert(
        { user_id: user.id, ...filteredProfile },
        { onConflict: 'user_id' }
      );
=======
      .update(newProfile)
      .eq('user_id', targetUserId)
      .single();
>>>>>>> 547302f6

    if (error)
      throw new Error(
        `Profile update failed: ${error.code} - ${error.message}`
      );

    console.log();

    if (newUser) {
      const { error: userError } = await supabase.auth.updateUser({
        ...newUser,
      });
      if (userError)
        throw new Error(
          `User update failed: ${userError.code} - ${userError.message}`
        );
    }

    revalidatePath('/', 'layout');
  } catch (error) {
    console.error('editProfile error:', error);
    throw new Error('Failed to update profile');
  }
}

export async function resetProfile() {
  try {
    const supabase = await createClient();
    const {
      data: { user },
      error: authError,
    } = await supabase.auth.getUser();

    if (authError)
      throw new Error(`Authentication error: ${authError.message}`);
    if (!user) throw new Error('Unauthorized access!');

    const { data: userProfile, error: userError } = await supabase
      .from('profile')
      .select('*')
      .eq('user_id', user.id)
      .single();

    if (userError)
      throw new Error(`Failed to fetch user profile: ${userError.message}`);
    if (!userProfile) throw new Error('User profile not found');

    const { data: plan, error: planError } = await supabase
      .from('smart_plan')
      .select('*')
      .eq('user_id', user.id)
      .single();

    if (planError)
      throw new Error(`Failed to fetch user plan: ${planError.message}`);
    if (!plan) throw new Error('User plan not found');

    const protectedFields = ['id', 'user_id', 'created_at'];

    const updateProfile: Record<string, any> = {};
    const updatePlan: Record<string, any> = {};

    Object.keys(userProfile).forEach((key) => {
      if (!protectedFields.includes(key)) updateProfile[key] = null;
    });

    Object.keys(plan).forEach((key) => {
      if (!protectedFields.includes(key)) updatePlan[key] = null;
    });

    updatePlan.updated_at = new Date().toISOString();

    // Reset profile
    await editProfile({ ...updateProfile, is_onboarding_complete: false });

    // Reset plan
    await editPlan(updatePlan);
  } catch (error) {
    console.error('resetProfile error:', error);
    throw new Error('Failed to reset profile');
  }
}<|MERGE_RESOLUTION|>--- conflicted
+++ resolved
@@ -39,16 +39,9 @@
 
     const { error } = await supabase
       .from('profile')
-<<<<<<< HEAD
-      .upsert(
-        { user_id: user.id, ...filteredProfile },
-        { onConflict: 'user_id' }
-      );
-=======
-      .update(newProfile)
+      .update(filteredProfile)
       .eq('user_id', targetUserId)
       .single();
->>>>>>> 547302f6
 
     if (error)
       throw new Error(
