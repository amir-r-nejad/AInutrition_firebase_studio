--- conflicted
+++ resolved
@@ -27,7 +27,7 @@
     const { data: profileExists } = await supabase
       .from('profile')
       .select('user_id')
-      .eq('user_id', user.id)
+      .eq('user_id', targetUserId)
 
     if (!profileExists) {
       throw new Error('Profile must be created before saving plan');
@@ -43,15 +43,8 @@
 
     const { error } = await supabase
       .from('smart_plan')
-<<<<<<< HEAD
-      .upsert(
-        { user_id: user.id, ...filteredPlan },
-        { onConflict: 'user_id' }
-      );
-=======
-      .update(newPlan)
+      .update(filteredPlan)
       .eq('user_id', targetUserId);
->>>>>>> 547302f6
 
     if (error) throw new Error(`Plan update failed: ${error.message}`);
 
