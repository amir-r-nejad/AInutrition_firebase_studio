--- conflicted
+++ resolved
@@ -17,45 +17,21 @@
   return suggestMealsForMacrosFlow(input);
 }
 
-<<<<<<< HEAD
 // AI Prompt
-=======
->>>>>>> 932d5757
+
 const prompt = ai.definePrompt({
   name: 'suggestMealsForMacrosPrompt',
-<<<<<<< HEAD
-  input: { schema: SuggestMealsForMacrosInputSchema },
-  output: { schema: SuggestMealsForMacrosOutputSchema },
-  prompt: `You are an expert AI nutritionist and personal chef. Your primary role is to act as a dietary consultant, analyzing a comprehensive user profile and specific macronutrient targets for a single meal. Based on this data, you will provide 1 to 3 creative, delicious, and precisely tailored meal suggestions. Your suggestions must be holistic, considering not just the numbers, but the user's entire lifestyle, preferences, and health status.
+  input: { type: 'json' },
+  output: { type: 'json' },
+  prompt: `You are a creative nutritionist and recipe developer. Your task is to suggest 1-3 detailed meal ideas for a specific mealtime that precisely meet the user's macronutrient targets and strictly adhere to their preferences.
 
-**User's Comprehensive Profile:**
-{{#if age}}**Age:** {{age}}{{/if}}
-{{#if gender}}**Gender:** {{gender}}{{/if}}
-{{#if activityLevel}}**Activity Level:** {{activityLevel}}{{/if}}
-{{#if dietGoal}}**Primary Diet Goal:** {{dietGoal}}{{/if}}
-{{#if preferredDiet}}**Stated Dietary Preference:** {{preferredDiet}}{{/if}}
-{{#if allergies.length}}**Critical Allergies to Avoid:** {{allergies}}{{/if}}
-{{#if medicalConditions.length}}**Medical Conditions to Consider:** {{medicalConditions}}{{/if}}
-{{#if medications.length}}**Medications:** {{medications}}{{/if}}
-{{#if preferredCuisines.length}}**Preferred Cuisines:** {{preferredCuisines}}{{/if}}
-{{#if dispreferredCuisines.length}}**Cuisines to Avoid:** {{dispreferredCuisines}}{{/if}}
-{{#if preferredIngredients.length}}**Likes:** {{preferredIngredients}}{{/if}}
-{{#if dispreferredIngredients.length}}**Dislikes:** {{dispreferredIngredients}}{{/if}}
+{{{input}}}
 
-**Target Macronutrients for this specific meal: "{{mealName}}":**
-- **Calories:** {{targetCalories}} kcal
-- **Protein:** {{targetProteinGrams}}g
-- **Carbohydrates:** {{targetCarbsGrams}}g
-- **Fat:** {{targetFatGrams}}g
-
-**Your Task & Expert Explanation Requirement:**
-Generate 1 to 3 detailed meal suggestions that meet the user's macronutrient targets. For each suggestion, you MUST provide an insightful 'description' that explains *why* this meal is an excellent choice for the user, as a real nutritionist would. This explanation should connect the meal to the user's profile. For example: "This meal is high in fiber and lean protein, which will keep you feeling full longer, supporting your **fat loss goal**. We've used Greek yogurt as a base to boost the protein content while respecting your preference for **Mediterranean cuisine**."
-
-**Strict Instructions for JSON Output:**
+Strict Instructions for Output:
 - Your response MUST be a JSON object with ONLY one exact top-level property: "suggestions".
     - "suggestions": This MUST be an array containing 1 to 3 meal suggestion objects. Each meal suggestion object MUST contain ONLY these exact properties:
         - "mealTitle": string — A concise and appealing title for the meal (e.g., "Mediterranean Chicken Salad").
-        - "description": string — A brief, engaging, and **expert** description of the meal that explains *why* it fits the user's goals and profile, as detailed in the task description above.
+        - "description": string — A brief, engaging description of the meal.
         - "ingredients": An array of objects, where each object represents a single ingredient. Each ingredient object MUST contain ONLY these exact properties:
             - "name": string — The name of the ingredient (e.g., "Chicken Breast").
             - "amount": string — The quantity of the ingredient as a string (e.g., "150", "1/2").
@@ -71,10 +47,9 @@
         - "totalFat": number — The sum of fat (grams) from all ingredients in this meal.
         - "instructions"?: string — (Optional) Step-by-step cooking instructions for the meal. If not applicable or not requested, omit this field.
 
-**⚠️ Important Rules:**
-- Ensure the 'totalCalories', 'totalProtein', 'totalCarbs', and 'totalFat' for each suggested meal are within a 5% margin of error of the target values provided.
+⚠️ Important Rules:
 - Ensure all meal suggestions are realistic, diverse, and nutritionally valid.
-- Strictly respect all specified allergies, preferences, and medical conditions.
+- Strictly respect all specified allergies, preferences, and dislikes.
 - Double-check all macro sums: "totalCalories", "totalProtein", "totalCarbs", and "totalFat" MUST be accurately calculated and match the sum of their respective values from the "ingredients" list for each meal.
 - Use actual numerical values for all number fields. Do NOT use string representations for numbers.
 - DO NOT return empty "ingredients" lists for any meal suggestion.
@@ -88,130 +63,7 @@
 });
 
 // Genkit Flow
-=======
-  input: { type: 'json' },
-  output: { type: 'json' },
-  prompt: `You are a **creative nutritional meal planner** who combines precision macro tracking with culinary creativity. Your mission is to create delicious, varied meals that hit exact nutritional targets while maximizing user satisfaction.
 
-**USER PROFILE DATA:**
-{{{input}}}
-
-**PRECISION MACRO REQUIREMENTS:**
-🎯 **EXACT TARGETS (TOP PRIORITY):**
-- Calories: {{targetCalories}} (±8 calories maximum)
-- Protein: {{targetProteinGrams}}g (±2g maximum)
-- Carbs: {{targetCarbsGrams}}g (±3g maximum)  
-- Fat: {{targetFatGrams}}g (±2g maximum)
-
-**ENHANCED PERSONALIZATION PRIORITIES:**
-1. **STRICT EXCLUSIONS** (Never include):
-   - Allergies: {{allergies}} - ABSOLUTELY FORBIDDEN
-   - Disliked ingredients: {{dispreferredIngredients}} - AVOID COMPLETELY
-   - Disliked cuisines: {{dispreferredCuisines}} - DO NOT USE
-
-2. **STRONG PREFERENCES** (Prioritize heavily):
-   - Preferred ingredients: {{preferredIngredients}} - INCORPORATE CREATIVELY
-   - Preferred cuisines: {{preferredCuisines}} - PRIMARY CUISINE STYLES
-   - Diet type: {{preferredDiet}} - FOLLOW STRICTLY
-
-3. **LIFESTYLE OPTIMIZATION**:
-   - Age {{age}}, {{gender}}, {{activityLevel}} activity - tailor portion sizes and energy density
-   - Diet goal: {{dietGoal}} - adjust meal composition and timing suggestions
-
-**CREATIVE MEAL DEVELOPMENT APPROACH:**
-- **INGREDIENT FREEDOM**: Explore diverse ingredients within user preferences
-- **COOKING VARIETY**: Use different cooking methods (grilled, roasted, steamed, raw, etc.)
-- **TEXTURE COMBINATIONS**: Mix crunchy, creamy, chewy elements
-- **FLAVOR PROFILES**: Balance sweet, savory, spicy, tangy elements
-- **MEAL FORMATS**: Consider bowls, wraps, salads, traditional plates, smoothies, etc.
-- **SEASONAL AWARENESS**: Suggest fresh, seasonal ingredients when possible
-- **GLOBAL INSPIRATION**: Draw from user's preferred cuisines authentically
-
-**MACRO CALCULATION PRECISION:**
-1. **BASE FRAMEWORK**: Start with 1-2 primary ingredients from user preferences
-2. **MACRO BALANCING**: Add complementary ingredients to reach exact targets
-3. **MICRONUTRIENT ACCURACY**: Account for vitamins, minerals, and their caloric contributions
-4. **PORTION PRECISION**: Calculate exact grams/ml for each ingredient
-5. **VERIFICATION**: Double-check that all ingredients sum to exact macro targets
-
-**NUTRITIONAL NOTES:**
-- Remember that vitamins and minerals themselves contain calories (e.g., vitamin C in fruits, B-vitamins in grains)
-- Account for cooking methods that may alter nutritional content
-- Consider bioavailability and nutrient absorption factors
-
-**RESPONSE FORMAT:**
-Return ONLY a JSON object with this exact structure:
-
-{
-  "suggestions": [
-    {
-      "mealTitle": "Creative, appetizing meal name",
-      "description": "Engaging description highlighting flavors, textures, and user preference alignment",
-      "cuisineStyle": "Primary cuisine from user preferences",
-      "mealType": "Bowl/Plate/Wrap/Salad/etc.",
-      "ingredients": [
-        {
-          "name": "Precise ingredient name",
-          "amount": "Exact quantity with decimal precision",
-          "unit": "g or ml",
-          "calories": number,
-          "protein": number,
-          "carbs": number,
-          "fat": number,
-          "macrosString": "Cal cal, Pg P, Cg C, Fg F",
-          "preparationNote": "How this ingredient is prepared (optional)"
-        }
-      ],
-      "totalCalories": number,
-      "totalProtein": number,
-      "totalCarbs": number,
-      "totalFat": number,
-      "targetAccuracy": {
-        "calories": "{{targetCalories}} target vs actual difference",
-        "protein": "{{targetProteinGrams}}g target vs actual difference",
-        "carbs": "{{targetCarbsGrams}}g target vs actual difference",
-        "fat": "{{targetFatGrams}}g target vs actual difference"
-      },
-      "instructions": "Step-by-step cooking instructions with timing",
-      "flavorProfile": "Brief description of taste and texture experience",
-      "userPreferenceAlignment": "How this meal specifically caters to user preferences"
-    }
-  ],
-  "alternativeSuggestions": [
-    {
-      "quickSwaps": "Simple ingredient substitutions for variety",
-      "cookingVariations": "Different preparation methods for the same ingredients",
-      "flavorBoosts": "Herbs, spices, or condiments to enhance taste (with minimal caloric impact)"
-    }
-  ]
-}
-
-**ENHANCED CALCULATION EXAMPLE:**
-For {{targetCalories}} calories with {{preferredIngredients}} preference:
-1. **Start with preference**: If user loves "Pizza", create a macro-accurate pizza or pizza-inspired bowl
-2. **Build foundation**: Choose base that aligns with diet goal (cauliflower crust for low-carb, whole grain for energy)
-3. **Layer strategically**: Add proteins, vegetables, healthy fats to hit exact macros
-4. **Precision tuning**: Adjust quantities down to the gram for exact targets
-5. **Flavor enhancement**: Add zero/low-calorie seasonings for maximum taste impact
-
-**CRITICAL SUCCESS CRITERIA:**
-✅ Total calories within {{targetCalories}} ±5
-✅ Each macro within specified tolerance
-✅ Zero inclusion of allergies or strongly disliked items
-✅ Creative use of preferred ingredients and cuisines
-✅ Practical, appealing meal that user will actually want to eat
-✅ Accurate calculation including micronutrient caloric contributions
-
-**MEAL VARIETY MANDATE:**
-- Never suggest the same meal twice
-- Vary cooking methods, textures, and flavor profiles
-- Explore different meal formats (traditional plates, bowls, wraps, etc.)
-- Consider different temperature combinations (hot/cold elements)
-
-Generate 1-2 creative meal options that perfectly hit macro targets while maximizing user satisfaction and culinary enjoyment.`,
-});
-
->>>>>>> 932d5757
 const suggestMealsForMacrosFlow = ai.defineFlow(
   {
     name: 'suggestMealsForMacrosFlow',
@@ -221,31 +73,10 @@
   async (
     input: SuggestMealsForMacrosInput
   ): Promise<SuggestMealsForMacrosOutput> => {
-<<<<<<< HEAD
-    try {
-      const { output } = await prompt(input);
-      if (!output) {
-        throw new Error('AI did not return output.');
-      }
-
-      const validationResult = SuggestMealsForMacrosOutputSchema.safeParse(output);
-      if (!validationResult.success) {
-          console.error('AI output validation error:', validationResult.error.flatten());
-          throw new Error(`AI returned data in an unexpected format. Details: ${validationResult.error.message}`);
-      }
-
-      return validationResult.data;
-    } catch (error: any) {
-      console.error("Error in suggestMealsForMacrosFlow:", error);
-      throw new Error(getAIApiErrorMessage(error));
+    const { output } = await prompt(input);
+    if (!output) {
+      throw new Error('AI did not return output.');
     }
-=======
-    console.log(input);
-
-    const { output } = await prompt(input);
-    if (!output) throw new Error('AI did not return output.');
-
     return output as SuggestMealsForMacrosOutput;
->>>>>>> 932d5757
   }
 );