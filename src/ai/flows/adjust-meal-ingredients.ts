<<<<<<< HEAD

'use server';

import { ai } from '@/ai/genkit';
import {
  AdjustMealIngredientsInputSchema,
  AdjustMealIngredientsOutputSchema,
  type AdjustMealIngredientsInput,
  type AdjustMealIngredientsOutput,
} from '@/lib/schemas';
import { getAIApiErrorMessage } from '@/lib/utils';

// Genkit Flow
=======
'use server';

import { ai, geminiModel } from '@/ai/genkit';
import {
  AdjustMealIngredientsInput,
  AdjustMealIngredientsOutput,
} from '@/features/meal-plan/types';

>>>>>>> 932d5757
export async function adjustMealIngredients(
  input: AdjustMealIngredientsInput
): Promise<AdjustMealIngredientsOutput> {
  return adjustMealIngredientsFlow(input);
}

const prompt = ai.definePrompt({
<<<<<<< HEAD
  name: 'adjustMealIngredientsPrompt',
  input: { schema: AdjustMealIngredientsInputSchema }, // Use the main input schema directly
  output: { schema: AdjustMealIngredientsOutputSchema },
  prompt: `You are an expert nutritionist. Your task is to adjust the quantities of the **existing ingredients** for a given meal to precisely match target macronutrients.

**-- ABSOLUTELY CRITICAL RULES --**
1.  **YOU MUST NOT ADD NEW INGREDIENTS.** The output ingredient list must be identical to the input ingredient list.
2.  **YOU MUST NOT REMOVE EXISTING INGREDIENTS.** The output ingredient list must be identical to the input ingredient list.
3.  **YOU MUST NOT CHANGE OR SWAP ANY INGREDIENTS.**
4.  Your **ONLY** allowed action is to modify the \`quantity\` value for each ingredient provided.
5.  After adjusting quantities, you MUST accurately recalculate the \`calories\`, \`protein\`, \`carbs\`, and \`fat\` for each ingredient, as well as the \`totalCalories\`, \`totalProtein\`, \`totalCarbs\`, and \`totalFat\` for the entire meal.
6.  The \`name\` of the meal in the output JSON **MUST** exactly match the "Original Meal Type" provided in the input.
7.  The \`customName\` of the meal in the output JSON **MUST** exactly match the "Original Custom Meal Name" provided in the input. If no custom name was provided, this field should be omitted or be an empty string.


User Profile:
{{#if userProfile.age}}Age: {{userProfile.age}}{{/if}}
{{#if userProfile.gender}}Gender: {{userProfile.gender}}{{/if}}
{{#if userProfile.activityLevel}}Activity Level: {{userProfile.activityLevel}}{{/if}}
{{#if userProfile.dietGoal}}Diet Goal: {{userProfile.dietGoal}}{{/if}}
{{#if userProfile.preferredDiet}}Preferred Diet: {{userProfile.preferredDiet}}{{/if}}
{{#if userProfile.allergies.length}}Allergies: {{#each userProfile.allergies}}{{{this}}}{{/each}}{{/if}}
{{#if userProfile.dispreferredIngredients.length}}Dislikes: {{#each userProfile.dispreferredIngredients}}{{{this}}}{{/each}}{{/if}}
{{#if userProfile.preferredIngredients.length}}Preferred Ingredients: {{#each userProfile.preferredIngredients}}{{{this}}}{{/each}}{{/if}}

Original Meal Type: {{originalMeal.name}}
{{#if originalMeal.customName}}Original Custom Meal Name: {{originalMeal.customName}}{{/if}}
Ingredients:
{{#each originalMeal.ingredients}}
- {{this.name}}: {{this.quantity}} {{this.unit}} (Calories: {{this.calories}}, Protein: {{this.protein}}g, Carbs: {{this.carbs}}g, Fat: {{this.fat}}g)
{{/each}}
Current Totals:
- Calories: {{originalMeal.totalCalories}}
- Protein: {{originalMeal.totalProtein}}g
- Carbs: {{originalMeal.totalCarbs}}g
- Fat: {{originalMeal.totalFat}}g

Target Macros for "{{originalMeal.name}}":
- Calories: {{targetMacros.calories}}
- Protein: {{targetMacros.protein}}g
- Carbs: {{targetMacros.carbs}}g
- Fat: {{targetMacros.fat}}g

Strict Instructions for Output:
- Your response MUST be a JSON object with ONLY these exact two top-level properties: "adjustedMeal" and "explanation".
- The \`adjustedMeal\` object MUST represent the modified meal and contain ONLY these properties: "name", "customName", "ingredients", "totalCalories", "totalProtein", "totalCarbs", "totalFat".
- The \`ingredients\` array objects MUST contain ONLY these properties: "name", "quantity", "unit", "calories", "protein", "carbs", "fat".
- DO NOT add any extra fields, properties, keys, or markdown formatting (like \`\`\`json) to the response.
- Respond ONLY with the pure JSON object that strictly matches the following TypeScript type:
{ adjustedMeal: { name: string; customName?: string; ingredients: { name: string; quantity: number; unit: string; calories: number; protein: number; carbs: number; fat: number; }[]; totalCalories: number; totalProtein: number; totalCarbs: number; totalFat: number; }; explanation: string; }
`,
=======
  model: geminiModel,
  name: 'strictMealAdjustmentPrompt',
  input: { type: 'json' },
  output: { type: 'json' },
  prompt: `You are a **precision meal optimization specialist** who transforms existing meals to meet exact nutritional targets while preserving the meal's identity and maximizing user satisfaction.

**MEAL OPTIMIZATION TASK:**

**ORIGINAL MEAL DATA:**
- Meal Name: {{{originalMeal.name}}}
- Meal Concept: {{{originalMeal.customName}}}
- Current Ingredients: {{{originalMeal.ingredients}}}
- Current Totals: {{{originalMeal.totalCalories}}} cal, {{{originalMeal.totalProtein}}}g protein, {{{originalMeal.totalCarbs}}}g carbs, {{{originalMeal.totalFat}}}g fat

**PRECISE TARGET REQUIREMENTS (ABSOLUTE PRIORITY):**
🎯 **EXACT MACRO TARGETS - NON-NEGOTIABLE:**
- Calories: {{{targetMacros.calories}}} (±5 calories maximum)
- Protein: {{{targetMacros.protein}}}g (±1g maximum)
- Carbs: {{{targetMacros.carbs}}}g (±2g maximum)
- Fat: {{{targetMacros.fat}}}g (±1g maximum)

**USER PROFILE CONSTRAINTS:**
- Age: {{{userProfile.age}}}, Gender: {{{userProfile.gender}}}, Activity: {{{userProfile.activityLevel}}}
- Diet Goal: {{{userProfile.dietGoal}}}
- Diet Type: {{{userProfile.preferredDiet}}}
- **STRICT EXCLUSIONS**: {{{userProfile.allergies}}} and {{{userProfile.dispreferredIngredients}}} - NEVER INCLUDE
- **PREFERRED ELEMENTS**: {{{userProfile.preferredIngredients}}} - MAINTAIN/ENHANCE

**OPTIMIZATION STRATEGY:**

**PHASE 1: MACRO GAP ANALYSIS**
Calculate exact differences:
- Calorie gap: {{{targetMacros.calories}}} - {{{originalMeal.totalCalories}}} = X calories
- Protein gap: {{{targetMacros.protein}}} - {{{originalMeal.totalProtein}}} = X grams
- Carbs gap: {{{targetMacros.carbs}}} - {{{originalMeal.totalCarbs}}} = X grams
- Fat gap: {{{targetMacros.fat}}} - {{{originalMeal.totalFat}}} = X grams

**PHASE 2: INTELLIGENT INGREDIENT OPTIMIZATION**
Use this prioritized approach:

1. **PRESERVE CORE IDENTITY**: Keep the meal's essential character and preferred ingredients
2. **SMART QUANTITY ADJUSTMENTS**: Modify existing ingredient portions for the biggest macro impact
3. **STRATEGIC SUBSTITUTIONS**: Replace ingredients only if necessary for targets or restrictions
4. **PRECISION ADDITIONS**: Add minimal new ingredients to close remaining macro gaps
5. **MICRO-ADJUSTMENTS**: Fine-tune quantities to hit exact targets

**OPTIMIZATION PRINCIPLES:**
- **CALORIE PRECISION**: Calories are the #1 priority - must be within ±5 of target
- **MEAL INTEGRITY**: Preserve the meal's name, concept, and core ingredients
- **USER SATISFACTION**: Maintain preferred ingredients and avoid dislikes
- **PRACTICAL PORTIONS**: Use realistic, measurable quantities
- **NUTRITIONAL ACCURACY**: Account for cooking methods and nutrient interactions

**ADVANCED OPTIMIZATION TECHNIQUES:**
- **INGREDIENT SYNERGY**: Choose ingredients that complement each other nutritionally
- **COOKING METHOD OPTIMIZATION**: Adjust preparation methods to alter macro profiles
- **PORTION SCALING**: Proportionally adjust multiple ingredients to maintain flavor balance
- **STRATEGIC ADDITIONS**: Add nutrient-dense ingredients to fill specific macro gaps
- **SMART SUBSTITUTIONS**: Replace similar ingredients with better macro profiles

**RESPONSE FORMAT:**
Return ONLY a JSON object with this exact structure:

{
  "adjustedMeal": {
    "name": "{{{originalMeal.name}}}",
    "customName": "Optimized {{{originalMeal.customName}}}",
    "ingredients": [
      {
        "name": "Precise ingredient name",
        "quantity": number,
        "unit": "string",
        "calories": number,
        "protein": number,
        "carbs": number,
        "fat": number,
        "changeType": "modified/added/substituted/unchanged",
        "optimizationNote": "Brief note on why this change was made"
      }
    ],
    "totalCalories": number,
    "totalProtein": number,
    "totalCarbs": number,
    "totalFat": number,
    "targetAccuracy": {
      "caloriesDifference": number,
      "proteinDifference": number,
      "carbsDifference": number,
      "fatDifference": number,
      "accuracyScore": "percentage of how close to targets"
    }
  },
  "optimizationSummary": {
    "primaryChanges": "Main adjustments made to hit targets",
    "macroStrategy": "How each macro gap was addressed",
    "userPreferenceAlignment": "How user preferences were maintained/enhanced",
    "practicalImpact": "How changes affect meal preparation and taste"
  },
  "alternativeOptions": [
    {
      "changeDescription": "Alternative modification approach",
      "impact": "Different way to achieve similar macro targets"
    }
  ]
}

**CALCULATION METHODOLOGY:**
1. **START WITH GAPS**: Calculate exact macro differences from current to target
2. **PRIORITIZE CALORIES**: Address calorie gap first through portion adjustments
3. **BALANCE REMAINING MACROS**: Fine-tune protein, carbs, fat in that order
4. **VERIFY RESTRICTIONS**: Ensure no allergies or dislikes are introduced
5. **OPTIMIZE PORTIONS**: Adjust quantities to the gram/ml for precision
6. **VALIDATE TOTALS**: Double-check that all ingredients sum to exact targets

**CRITICAL SUCCESS CRITERIA:**
✅ Total calories within {{{targetMacros.calories}}} ±3
✅ Each macro within specified tolerance ranges
✅ No allergies or disliked ingredients included
✅ Meal identity and preferred ingredients preserved
✅ Practical, realistic ingredient quantities
✅ Enhanced user satisfaction while meeting targets

**FAILURE CONDITIONS TO AVOID:**
❌ Exceeding calorie tolerance (±10 calories)
❌ Including any allergies or disliked ingredients
❌ Completely changing the meal's core identity
❌ Using unrealistic ingredient quantities
❌ Ignoring user's preferred ingredients

**EXAMPLE OPTIMIZATION APPROACH:**
If meal is 50 calories under target:
1. Increase calorie-dense ingredients (nuts, oils, grains) by small amounts
2. Add nutrient-dense ingredients that align with user preferences
3. Adjust cooking methods to increase caloric density
4. Fine-tune portions to hit exact calorie target
5. Verify all other macros still align with targets

Transform this meal into its optimized version that perfectly meets the user's nutritional targets while maintaining maximum satisfaction and meal identity.`,
>>>>>>> 932d5757
});

const adjustMealIngredientsFlow = ai.defineFlow(
  {
    name: 'adjustMealIngredientsFlow',
    inputSchema: AdjustMealIngredientsInputSchema,
    outputSchema: AdjustMealIngredientsOutputSchema,
  },
  async (
    input: AdjustMealIngredientsInput
  ): Promise<AdjustMealIngredientsOutput> => {
<<<<<<< HEAD
    try {
      const { output } = await prompt(input);
      
      if (!output) {
        throw new Error('AI did not return an output for meal adjustment.');
      }

      const validationResult =
        AdjustMealIngredientsOutputSchema.safeParse(output);
      if (!validationResult.success) {
        console.error(
          'AI output validation error:',
          validationResult.error.flatten()
        );
        throw new Error(
          `AI returned data in an unexpected format. Details: ${validationResult.error.message}`
        );
      }

      return validationResult.data;
    } catch (error: any) {
        console.error("Error in adjustMealIngredientsFlow:", error);
        throw new Error(getAIApiErrorMessage(error));
=======
    console.log('INPUT:', input);

    const { output } = await prompt(input);
    if (!output) {
      console.log('11');
      // throw new Error('AI did not return an output for meal adjustment.');
>>>>>>> 932d5757
    }
  }
);<|MERGE_RESOLUTION|>--- conflicted
+++ resolved
@@ -1,27 +1,48 @@
-<<<<<<< HEAD
 
 'use server';
 
-import { ai } from '@/ai/genkit';
-import {
-  AdjustMealIngredientsInputSchema,
-  AdjustMealIngredientsOutputSchema,
-  type AdjustMealIngredientsInput,
-  type AdjustMealIngredientsOutput,
-} from '@/lib/schemas';
-import { getAIApiErrorMessage } from '@/lib/utils';
+import { ai, geminiModel } from '@/ai/genkit';
+import { FullProfileType } from '@/lib/schemas';
+
+// Types
+export interface AdjustMealIngredientsInput {
+  originalMeal: AIServiceMeal;
+  targetMacros: {
+    calories: number;
+    protein: number;
+    carbs: number;
+    fat: number;
+  };
+  userProfile: FullProfileType;
+}
+
+export interface AIServiceIngredient {
+  name: string;
+  quantity: number;
+  unit: string;
+  calories: number;
+  protein: number;
+  carbs: number;
+  fat: number;
+}
+
+export interface AIServiceMeal {
+  name: string;
+  customName?: string;
+  ingredients: AIServiceIngredient[];
+  totalCalories: number;
+  totalProtein: number;
+  totalCarbs: number;
+  totalFat: number;
+}
+
+export interface AdjustMealIngredientsOutput {
+  adjustedMeal: AIServiceMeal;
+  explanation: string;
+}
 
 // Genkit Flow
-=======
-'use server';
 
-import { ai, geminiModel } from '@/ai/genkit';
-import {
-  AdjustMealIngredientsInput,
-  AdjustMealIngredientsOutput,
-} from '@/features/meal-plan/types';
-
->>>>>>> 932d5757
 export async function adjustMealIngredients(
   input: AdjustMealIngredientsInput
 ): Promise<AdjustMealIngredientsOutput> {
@@ -29,21 +50,11 @@
 }
 
 const prompt = ai.definePrompt({
-<<<<<<< HEAD
+  model: geminiModel,
   name: 'adjustMealIngredientsPrompt',
-  input: { schema: AdjustMealIngredientsInputSchema }, // Use the main input schema directly
-  output: { schema: AdjustMealIngredientsOutputSchema },
-  prompt: `You are an expert nutritionist. Your task is to adjust the quantities of the **existing ingredients** for a given meal to precisely match target macronutrients.
-
-**-- ABSOLUTELY CRITICAL RULES --**
-1.  **YOU MUST NOT ADD NEW INGREDIENTS.** The output ingredient list must be identical to the input ingredient list.
-2.  **YOU MUST NOT REMOVE EXISTING INGREDIENTS.** The output ingredient list must be identical to the input ingredient list.
-3.  **YOU MUST NOT CHANGE OR SWAP ANY INGREDIENTS.**
-4.  Your **ONLY** allowed action is to modify the \`quantity\` value for each ingredient provided.
-5.  After adjusting quantities, you MUST accurately recalculate the \`calories\`, \`protein\`, \`carbs\`, and \`fat\` for each ingredient, as well as the \`totalCalories\`, \`totalProtein\`, \`totalCarbs\`, and \`totalFat\` for the entire meal.
-6.  The \`name\` of the meal in the output JSON **MUST** exactly match the "Original Meal Type" provided in the input.
-7.  The \`customName\` of the meal in the output JSON **MUST** exactly match the "Original Custom Meal Name" provided in the input. If no custom name was provided, this field should be omitted or be an empty string.
-
+  input: { type: 'json' },
+  output: { type: 'json' },
+  prompt: `You are an expert nutritionist and chef. Your task is to adjust a given meal to precisely match target macronutrients, while strictly respecting the user's allergies and preferences.
 
 User Profile:
 {{#if userProfile.age}}Age: {{userProfile.age}}{{/if}}
@@ -51,176 +62,47 @@
 {{#if userProfile.activityLevel}}Activity Level: {{userProfile.activityLevel}}{{/if}}
 {{#if userProfile.dietGoal}}Diet Goal: {{userProfile.dietGoal}}{{/if}}
 {{#if userProfile.preferredDiet}}Preferred Diet: {{userProfile.preferredDiet}}{{/if}}
-{{#if userProfile.allergies.length}}Allergies: {{#each userProfile.allergies}}{{{this}}}{{/each}}{{/if}}
-{{#if userProfile.dispreferredIngredients.length}}Dislikes: {{#each userProfile.dispreferredIngredients}}{{{this}}}{{/each}}{{/if}}
-{{#if userProfile.preferredIngredients.length}}Preferred Ingredients: {{#each userProfile.preferredIngredients}}{{{this}}}{{/each}}{{/if}}
+{{#if userProfile.allergies.length}}Allergies: {{userProfile.allergies}}{{/if}}
+{{#if userProfile.dispreferredIngredients.length}}Dislikes: {{userProfile.dispreferredIngredients}}{{/if}}
+{{#if userProfile.preferredIngredients.length}}Preferred Ingredients: {{userProfile.preferredIngredients}}{{/if}}
 
-Original Meal Type: {{originalMeal.name}}
-{{#if originalMeal.customName}}Original Custom Meal Name: {{originalMeal.customName}}{{/if}}
-Ingredients:
-{{#each originalMeal.ingredients}}
-- {{this.name}}: {{this.quantity}} {{this.unit}} (Calories: {{this.calories}}, Protein: {{this.protein}}g, Carbs: {{this.carbs}}g, Fat: {{this.fat}}g)
-{{/each}}
-Current Totals:
-- Calories: {{originalMeal.totalCalories}}
-- Protein: {{originalMeal.totalProtein}}g
-- Carbs: {{originalMeal.totalCarbs}}g
-- Fat: {{originalMeal.totalFat}}g
+Original Meal:
+{{originalMeal}}
 
-Target Macros for "{{originalMeal.name}}":
-- Calories: {{targetMacros.calories}}
-- Protein: {{targetMacros.protein}}g
-- Carbs: {{targetMacros.carbs}}g
-- Fat: {{targetMacros.fat}}g
+Target Macros:
+{{targetMacros}}
 
 Strict Instructions for Output:
 - Your response MUST be a JSON object with ONLY these exact two top-level properties: "adjustedMeal" and "explanation".
-- The \`adjustedMeal\` object MUST represent the modified meal and contain ONLY these properties: "name", "customName", "ingredients", "totalCalories", "totalProtein", "totalCarbs", "totalFat".
-- The \`ingredients\` array objects MUST contain ONLY these properties: "name", "quantity", "unit", "calories", "protein", "carbs", "fat".
-- DO NOT add any extra fields, properties, keys, or markdown formatting (like \`\`\`json) to the response.
-- Respond ONLY with the pure JSON object that strictly matches the following TypeScript type:
+    - "adjustedMeal": This object MUST represent the modified meal and contain ONLY these exact properties:
+        - "name": string — The original name of the meal.
+        - "customName"?: string — (Optional) A custom name for the meal if provided by the user or if a significant change warrants a new descriptive name. If not applicable, omit this field.
+        - "ingredients": An array of objects, where each object represents an ingredient. Each ingredient object MUST contain ONLY these exact properties:
+            - "name": string — The name of the ingredient (e.g., "Chicken Breast").
+            - "quantity": number — The numerical amount of the ingredient.
+            - "unit": string — The unit of measurement for the quantity (e.g., "g", "ml", "cup", "unit").
+            - "calories": number — Calories for this specific quantity of the ingredient.
+            - "protein": number — Protein in grams for this specific quantity of the ingredient.
+            - "carbs": number — Carbohydrates in grams for this specific quantity of the ingredient.
+            - "fat": number — Fat in grams for this specific quantity of the ingredient.
+        - "totalCalories": number — The sum of calories from all ingredients in the adjusted meal.
+        - "totalProtein": number — The sum of protein (grams) from all ingredients in the adjusted meal.
+        - "totalCarbs": number — The sum of carbohydrates (grams) from all ingredients in the adjusted meal.
+        - "totalFat": number — The sum of fat (grams) from all ingredients in the adjusted meal.
+    - "explanation": string — A clear and concise explanation of the adjustments made, how they meet the target macros, and how user preferences/allergies were respected.
+
+⚠️ Important Rules:
+- Modify ingredients (quantities, swaps, additions, removals) to match the target macros as closely as possible.
+- Ensure all "total" macro fields ("totalCalories", "totalProtein", "totalCarbs", "totalFat") are accurately calculated and summed based on the "ingredients" list.
+- Avoid all specified allergens and try to respect all dislikes and preferred ingredients.
+- Use the exact field names and spelling provided.
+- DO NOT add any extra fields, properties, or keys at any level of the JSON structure beyond what is explicitly defined above.
+- DO NOT include any introductory text, concluding remarks, markdown formatting (like json), or any other commentary outside of the pure JSON object.
+- All numerical values must be realistic and positive.
+
+Respond ONLY with the pure JSON object that strictly matches the following TypeScript type:
 { adjustedMeal: { name: string; customName?: string; ingredients: { name: string; quantity: number; unit: string; calories: number; protein: number; carbs: number; fat: number; }[]; totalCalories: number; totalProtein: number; totalCarbs: number; totalFat: number; }; explanation: string; }
 `,
-=======
-  model: geminiModel,
-  name: 'strictMealAdjustmentPrompt',
-  input: { type: 'json' },
-  output: { type: 'json' },
-  prompt: `You are a **precision meal optimization specialist** who transforms existing meals to meet exact nutritional targets while preserving the meal's identity and maximizing user satisfaction.
-
-**MEAL OPTIMIZATION TASK:**
-
-**ORIGINAL MEAL DATA:**
-- Meal Name: {{{originalMeal.name}}}
-- Meal Concept: {{{originalMeal.customName}}}
-- Current Ingredients: {{{originalMeal.ingredients}}}
-- Current Totals: {{{originalMeal.totalCalories}}} cal, {{{originalMeal.totalProtein}}}g protein, {{{originalMeal.totalCarbs}}}g carbs, {{{originalMeal.totalFat}}}g fat
-
-**PRECISE TARGET REQUIREMENTS (ABSOLUTE PRIORITY):**
-🎯 **EXACT MACRO TARGETS - NON-NEGOTIABLE:**
-- Calories: {{{targetMacros.calories}}} (±5 calories maximum)
-- Protein: {{{targetMacros.protein}}}g (±1g maximum)
-- Carbs: {{{targetMacros.carbs}}}g (±2g maximum)
-- Fat: {{{targetMacros.fat}}}g (±1g maximum)
-
-**USER PROFILE CONSTRAINTS:**
-- Age: {{{userProfile.age}}}, Gender: {{{userProfile.gender}}}, Activity: {{{userProfile.activityLevel}}}
-- Diet Goal: {{{userProfile.dietGoal}}}
-- Diet Type: {{{userProfile.preferredDiet}}}
-- **STRICT EXCLUSIONS**: {{{userProfile.allergies}}} and {{{userProfile.dispreferredIngredients}}} - NEVER INCLUDE
-- **PREFERRED ELEMENTS**: {{{userProfile.preferredIngredients}}} - MAINTAIN/ENHANCE
-
-**OPTIMIZATION STRATEGY:**
-
-**PHASE 1: MACRO GAP ANALYSIS**
-Calculate exact differences:
-- Calorie gap: {{{targetMacros.calories}}} - {{{originalMeal.totalCalories}}} = X calories
-- Protein gap: {{{targetMacros.protein}}} - {{{originalMeal.totalProtein}}} = X grams
-- Carbs gap: {{{targetMacros.carbs}}} - {{{originalMeal.totalCarbs}}} = X grams
-- Fat gap: {{{targetMacros.fat}}} - {{{originalMeal.totalFat}}} = X grams
-
-**PHASE 2: INTELLIGENT INGREDIENT OPTIMIZATION**
-Use this prioritized approach:
-
-1. **PRESERVE CORE IDENTITY**: Keep the meal's essential character and preferred ingredients
-2. **SMART QUANTITY ADJUSTMENTS**: Modify existing ingredient portions for the biggest macro impact
-3. **STRATEGIC SUBSTITUTIONS**: Replace ingredients only if necessary for targets or restrictions
-4. **PRECISION ADDITIONS**: Add minimal new ingredients to close remaining macro gaps
-5. **MICRO-ADJUSTMENTS**: Fine-tune quantities to hit exact targets
-
-**OPTIMIZATION PRINCIPLES:**
-- **CALORIE PRECISION**: Calories are the #1 priority - must be within ±5 of target
-- **MEAL INTEGRITY**: Preserve the meal's name, concept, and core ingredients
-- **USER SATISFACTION**: Maintain preferred ingredients and avoid dislikes
-- **PRACTICAL PORTIONS**: Use realistic, measurable quantities
-- **NUTRITIONAL ACCURACY**: Account for cooking methods and nutrient interactions
-
-**ADVANCED OPTIMIZATION TECHNIQUES:**
-- **INGREDIENT SYNERGY**: Choose ingredients that complement each other nutritionally
-- **COOKING METHOD OPTIMIZATION**: Adjust preparation methods to alter macro profiles
-- **PORTION SCALING**: Proportionally adjust multiple ingredients to maintain flavor balance
-- **STRATEGIC ADDITIONS**: Add nutrient-dense ingredients to fill specific macro gaps
-- **SMART SUBSTITUTIONS**: Replace similar ingredients with better macro profiles
-
-**RESPONSE FORMAT:**
-Return ONLY a JSON object with this exact structure:
-
-{
-  "adjustedMeal": {
-    "name": "{{{originalMeal.name}}}",
-    "customName": "Optimized {{{originalMeal.customName}}}",
-    "ingredients": [
-      {
-        "name": "Precise ingredient name",
-        "quantity": number,
-        "unit": "string",
-        "calories": number,
-        "protein": number,
-        "carbs": number,
-        "fat": number,
-        "changeType": "modified/added/substituted/unchanged",
-        "optimizationNote": "Brief note on why this change was made"
-      }
-    ],
-    "totalCalories": number,
-    "totalProtein": number,
-    "totalCarbs": number,
-    "totalFat": number,
-    "targetAccuracy": {
-      "caloriesDifference": number,
-      "proteinDifference": number,
-      "carbsDifference": number,
-      "fatDifference": number,
-      "accuracyScore": "percentage of how close to targets"
-    }
-  },
-  "optimizationSummary": {
-    "primaryChanges": "Main adjustments made to hit targets",
-    "macroStrategy": "How each macro gap was addressed",
-    "userPreferenceAlignment": "How user preferences were maintained/enhanced",
-    "practicalImpact": "How changes affect meal preparation and taste"
-  },
-  "alternativeOptions": [
-    {
-      "changeDescription": "Alternative modification approach",
-      "impact": "Different way to achieve similar macro targets"
-    }
-  ]
-}
-
-**CALCULATION METHODOLOGY:**
-1. **START WITH GAPS**: Calculate exact macro differences from current to target
-2. **PRIORITIZE CALORIES**: Address calorie gap first through portion adjustments
-3. **BALANCE REMAINING MACROS**: Fine-tune protein, carbs, fat in that order
-4. **VERIFY RESTRICTIONS**: Ensure no allergies or dislikes are introduced
-5. **OPTIMIZE PORTIONS**: Adjust quantities to the gram/ml for precision
-6. **VALIDATE TOTALS**: Double-check that all ingredients sum to exact targets
-
-**CRITICAL SUCCESS CRITERIA:**
-✅ Total calories within {{{targetMacros.calories}}} ±3
-✅ Each macro within specified tolerance ranges
-✅ No allergies or disliked ingredients included
-✅ Meal identity and preferred ingredients preserved
-✅ Practical, realistic ingredient quantities
-✅ Enhanced user satisfaction while meeting targets
-
-**FAILURE CONDITIONS TO AVOID:**
-❌ Exceeding calorie tolerance (±10 calories)
-❌ Including any allergies or disliked ingredients
-❌ Completely changing the meal's core identity
-❌ Using unrealistic ingredient quantities
-❌ Ignoring user's preferred ingredients
-
-**EXAMPLE OPTIMIZATION APPROACH:**
-If meal is 50 calories under target:
-1. Increase calorie-dense ingredients (nuts, oils, grains) by small amounts
-2. Add nutrient-dense ingredients that align with user preferences
-3. Adjust cooking methods to increase caloric density
-4. Fine-tune portions to hit exact calorie target
-5. Verify all other macros still align with targets
-
-Transform this meal into its optimized version that perfectly meets the user's nutritional targets while maintaining maximum satisfaction and meal identity.`,
->>>>>>> 932d5757
 });
 
 const adjustMealIngredientsFlow = ai.defineFlow(
@@ -232,38 +114,10 @@
   async (
     input: AdjustMealIngredientsInput
   ): Promise<AdjustMealIngredientsOutput> => {
-<<<<<<< HEAD
-    try {
-      const { output } = await prompt(input);
-      
-      if (!output) {
-        throw new Error('AI did not return an output for meal adjustment.');
-      }
-
-      const validationResult =
-        AdjustMealIngredientsOutputSchema.safeParse(output);
-      if (!validationResult.success) {
-        console.error(
-          'AI output validation error:',
-          validationResult.error.flatten()
-        );
-        throw new Error(
-          `AI returned data in an unexpected format. Details: ${validationResult.error.message}`
-        );
-      }
-
-      return validationResult.data;
-    } catch (error: any) {
-        console.error("Error in adjustMealIngredientsFlow:", error);
-        throw new Error(getAIApiErrorMessage(error));
-=======
-    console.log('INPUT:', input);
-
     const { output } = await prompt(input);
     if (!output) {
-      console.log('11');
-      // throw new Error('AI did not return an output for meal adjustment.');
->>>>>>> 932d5757
+      throw new Error('AI did not return an output for meal adjustment.');
     }
+    return output as AdjustMealIngredientsOutput;
   }
 );