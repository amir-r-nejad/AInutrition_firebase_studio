
"use client";

import type { ReactNode } from 'react';
import React, { createContext, useContext, useState, useEffect } from 'react';
import { useRouter, usePathname } from 'next/navigation';
import { 
  onAuthStateChanged,
  type User as FirebaseUser 
} from 'firebase/auth';
import { app, db } from '@/lib/firebase/clientApp'; 
import { useToast } from '@/hooks/use-toast';
// Removed sendEmailVerificationToUser import as it's directly used from firebase/auth
import { doc, getDoc, setDoc } from 'firebase/firestore'; 
import type { OnboardingFormValues, FullProfileType } from '@/lib/schemas'; 

interface User {
  uid: string; 
  email: string | null;
  emailVerified: boolean;
}

interface AuthContextType {
  user: User | null | undefined;
  isLoading: boolean;
  isOnboarded: boolean;
  login: (email: string, password?: string) => Promise<void>; 
  signup: (email: string, password?: string) => Promise<void>; 
  logout: () => Promise<void>;
  completeOnboarding: (profileData: OnboardingFormValues) => Promise<void>; 
}

const AuthContext = createContext<AuthContextType | undefined>(undefined);

// Helper to convert undefined to null for Firestore
function preprocessDataForFirestore(data: Record<string, any>): Record<string, any> {
  const processedData: Record<string, any> = {};
  for (const key in data) {
    if (Object.prototype.hasOwnProperty.call(data, key)) {
      processedData[key] = data[key] === undefined ? null : data[key];
    }
  }
  return processedData;
}


export const AuthProvider = ({ children }: { children: ReactNode }) => {
  const [user,setUser] = useState<FirebaseUser | null>(null);
  const logindeUser = useUser();
  const [isLoading, setIsLoading] = useState(false);
  const [isOnboarded, setIsOnboarded] = useState(false);
  const router = useRouter();
  const pathname = usePathname();
  const { toast } = useToast();

  useEffect(() => {
    const unsubscribe = onAuthStateChanged(auth, async (firebaseUser: FirebaseUser | null) => { 
      setIsLoading(true);
      if (firebaseUser) {
        const appUser: User = {
          uid: firebaseUser.uid,
          email: firebaseUser.email,
          emailVerified: firebaseUser.emailVerified,
        };
        setUser(appUser);
        try {
          const userProfileRef = doc(db, "users", firebaseUser.uid);
          const docSnap = await getDoc(userProfileRef);
          if (docSnap.exists() && docSnap.data()?.onboardingComplete) { 
            setIsOnboarded(true);
          } else {
            setIsOnboarded(false);
          }
        } catch (error) {
          console.error("Error checking onboarding status from Firestore:", error);
          setIsOnboarded(false); 
        }
      } else {
        setUser(null);
        setIsOnboarded(false);
      }
      setIsLoading(false);
    });

    return () => unsubscribe(); 
  }, []);

  useEffect(() => {
    const user 
        setUser(currentUser)
    })
    console.log(user,logindeUser)
    if (isLoading) return;

    const isAuthPage = pathname === '/login' || pathname === '/signup' || pathname === "/forgot-password" || pathname==="/reset-password";
    const isOnboardingPage = pathname === '/onboarding';
    
    
    if (!user) { 
      if (!isAuthPage && !isOnboardingPage && pathname !== '/' ) {
        router.push('/login');
      }
    } else { 
<<<<<<< HEAD
      const isOnBoard = localStorage.getItem(`nutriplan_profile_${user.uid}`)
      console.log(user)
      if (isOnBoard) {
        setIsOnboarded(true)
      }
      if (!isOnboarded) { 
        if (!isOnboardingPage) { 
          router.push('/onboarding');
=======
        if (!user.emailVerified && !isUtilityPage && pathname !== '/login' && !isOnboardingPage && !isAuthPage) {
            toast({ title: "Email Not Verified", description: "Please verify your email address to continue.", variant: "destructive", duration: 7000});
            // Consider redirecting to login or a specific "please verify" page if strict verification is needed before any app access
            // For now, if they are on login, signup, or onboarding, they can stay.
            // If they try to go elsewhere protected, they'll be pushed back by other conditions or this one if refined.
        } else if (!isOnboarded) { 
            if (!isOnboardingPage && !isUtilityPage) { 
              router.push('/onboarding');
            }
        } else { // User is authenticated, (email verified or on path to be), and onboarded
            if (isAuthPage || isOnboardingPage) { 
              router.push('/dashboard');
            }
>>>>>>> e8dcb020
        }
    }
  }, [user, isOnboarded, isLoading, pathname, router,logindeUser]);

  const login = async (emailProvided: string, passwordProvided?: string) => { // Made password optional for potential future social logins
    if (!passwordProvided) {
      toast({ title: "Login Failed", description: "Password is required.", variant: "destructive" });
      return;
    }
    setIsLoading(true);
    try {
      await fLogin(emailProvided, passwordProvided);
      toast({ title: "Login Successful", description: `Welcome back!` });
      // onAuthStateChanged will handle setting user and redirection
    } catch (error: any) {
      console.error("Firebase login error:", error);
      let errorMessage = "Failed to login. Please check your credentials.";
      if (error.code === 'auth/user-not-found' || error.code === 'auth/wrong-password' || error.code === 'auth/invalid-credential') {
        errorMessage = "Invalid email or password.";
      } else if (error.code === 'auth/invalid-email') {
        errorMessage = "Please enter a valid email address.";
      }
      toast({ title: "Login Failed", description: errorMessage, variant: "destructive" });
      setIsOnboarded(false);
    } finally {
      setIsLoading(false);
    }
  };
  
  const signup = async (emailProvided: string, passwordProvided?: string) => { // Made password optional
    if (!passwordProvided) {
      toast({ title: "Signup Failed", description: "Password is required.", variant: "destructive" });
      return;
    }
    setIsLoading(true);
    try {
      const userCredential = await createUserWithEmailAndPassword(auth, emailProvided, passwordProvided);
      if (userCredential.user) {
        await firebaseSendEmailVerification(userCredential.user);
        toast({ title: "Signup Successful", description: "Welcome! Please check your email to verify your account." });
      } else {
         toast({ title: "Signup Successful (Verification Pending)", description: "Welcome! Please check your email to verify your account. User object not immediately available." });
      }
      // onAuthStateChanged will handle setting user. Redirection to onboarding is handled by the useEffect.
    } catch (error: any) {
      let errorMessage = "Failed to sign up. Please try again.";
      let title = "Signup Failed";

      if (error.code === 'auth/email-already-in-use') {
        errorMessage = "This email address is already in use. Please try logging in or use a different email.";
        console.warn(`Signup attempt with existing email (${emailProvided}):`, error.message);
      } else if (error.code === 'auth/weak-password') {
        errorMessage = "Password is too weak. It should be at least 6 characters.";
        console.warn(`Signup attempt with weak password for email (${emailProvided}):`, error.message);
      } else if (error.code === 'auth/invalid-email') {
        errorMessage = "Please enter a valid email address.";
        console.warn(`Signup attempt with invalid email format (${emailProvided}):`, error.message);
      } else if (error.code === 'auth/operation-not-allowed') {
        errorMessage = "Email/Password sign-up is not enabled for this project. Please check Firebase console settings.";
        console.error("CRITICAL: Email/Password sign-up not enabled in Firebase project.", error);
      } else {
        // For unexpected errors, log as error
        console.error("Unexpected Firebase signup error:", error);
      }
      
      toast({ title: title, description: errorMessage, variant: "destructive" });
      setUser(null);
      setIsOnboarded(false);
    } finally {
      setIsLoading(false);
    }
  };

  const logout = async () => {
    setIsLoading(true);
    try {
      await firebaseSignOut(auth);
      setUser(null); 
      setIsOnboarded(false); 
      // router.push('/login'); // Redirection is handled by useEffect
    } catch (error) {
      console.error("Firebase logout error:", error);
      toast({ title: "Logout Failed", description: "Could not log out. Please try again.", variant: "destructive" });
    } finally {
      setIsLoading(false);
    }
  };

  const completeOnboarding = async (profileData: OnboardingFormValues) => {
    if (user) {
      try {
        const userProfileRef = doc(db, "users", user.uid);
        const dataToSave = preprocessDataForFirestore({
          ...profileData,
          email: user.email, // Ensure email is part of the profile
          onboardingComplete: true,
        });
        await setDoc(userProfileRef, dataToSave, { merge: true });
        setIsOnboarded(true); 
        // router.push('/dashboard'); // Redirection handled by useEffect
      } catch (error) {
        console.error("Error saving onboarding data to Firestore:", error);
        toast({ title: "Onboarding Error", description: "Could not save your profile. Please try again.", variant: "destructive" });
      }
    } else {
        toast({ title: "Authentication Error", description: "No user found. Cannot complete onboarding.", variant: "destructive"});
    }
  };

  return (
    <AuthContext.Provider value={{ user, isLoading, isOnboarded, login, signup, logout, completeOnboarding }}>
      {children}
    </AuthContext.Provider>
  );
};

export const useAuth = () => {
  const context = useContext(AuthContext);
  if (context === undefined) {
    throw new Error('useAuth must be used within an AuthProvider');
  }
  return context;
};<|MERGE_RESOLUTION|>--- conflicted
+++ resolved
@@ -101,16 +101,6 @@
         router.push('/login');
       }
     } else { 
-<<<<<<< HEAD
-      const isOnBoard = localStorage.getItem(`nutriplan_profile_${user.uid}`)
-      console.log(user)
-      if (isOnBoard) {
-        setIsOnboarded(true)
-      }
-      if (!isOnboarded) { 
-        if (!isOnboardingPage) { 
-          router.push('/onboarding');
-=======
         if (!user.emailVerified && !isUtilityPage && pathname !== '/login' && !isOnboardingPage && !isAuthPage) {
             toast({ title: "Email Not Verified", description: "Please verify your email address to continue.", variant: "destructive", duration: 7000});
             // Consider redirecting to login or a specific "please verify" page if strict verification is needed before any app access
@@ -124,7 +114,6 @@
             if (isAuthPage || isOnboardingPage) { 
               router.push('/dashboard');
             }
->>>>>>> e8dcb020
         }
     }
   }, [user, isOnboarded, isLoading, pathname, router,logindeUser]);
